packages:
<<<<<<< HEAD
  - name: zerovec-derive
    version: 0.10.3
  - name: zerovec
    version: 0.10.4
  - name: ring
    version: 0.17.13
  - name: tokio
    version: 1.43.1
=======
    - name: zerovec-derive
      version: 0.10.3
    - name: zerovec
      version: 0.10.4
    - name: ring
      version: 0.17.13
    - name: tokio
      version: 1.43.1
    # fix build error with gcc 15. remove once merged to main
    # ref: https://github.com/getzola/zola/pull/2897/files
    - name: onig
      version: 6.5.1
>>>>>>> 667fa3f0
<|MERGE_RESOLUTION|>--- conflicted
+++ resolved
@@ -1,5 +1,4 @@
 packages:
-<<<<<<< HEAD
   - name: zerovec-derive
     version: 0.10.3
   - name: zerovec
@@ -8,17 +7,7 @@
     version: 0.17.13
   - name: tokio
     version: 1.43.1
-=======
-    - name: zerovec-derive
-      version: 0.10.3
-    - name: zerovec
-      version: 0.10.4
-    - name: ring
-      version: 0.17.13
-    - name: tokio
-      version: 1.43.1
-    # fix build error with gcc 15. remove once merged to main
-    # ref: https://github.com/getzola/zola/pull/2897/files
-    - name: onig
-      version: 6.5.1
->>>>>>> 667fa3f0
+  # fix build error with gcc 15. remove once merged to main
+  # ref: https://github.com/getzola/zola/pull/2897/files
+  - name: onig
+    version: 6.5.1