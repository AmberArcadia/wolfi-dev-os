package:
  name: R-sf
<<<<<<< HEAD
  version: "1.0.20"
  epoch: 1
=======
  version: "1.0.21"
  epoch: 0
>>>>>>> 832d68dc
  description: Simple Features for R
  copyright:
    - license: GPL-2.0-only AND MIT
  dependencies:
    runtime:
      - R
      - R-DBI
      - R-classInt
      - R-magrittr
      - R-s2
      - R-units
      - Rcpp
      - gdal
      - geos
      - proj

environment:
  contents:
    packages:
      - R
      - R-DBI
      - R-classInt
      - R-dev
      - R-magrittr
      - R-s2
      - R-units
      - Rcpp
      - busybox
      - gdal-dev
      - geos-dev
      - pkgconf
      - proj-dev
      - sqlite-dev
      - tiff-dev

var-transforms:
  - from: ${{package.version}}
    match: ^(.+)\.(\d+)$
    replace: $1-$2
    to: mangled-package-version

pipeline:
  - uses: git-checkout
    with:
      repository: https://github.com/cran/sf
      tag: ${{vars.mangled-package-version}}
      expected-commit: 4b068d18dd63e9ba2dce64b1af52a39eae50dd08

  - uses: R/build
    with:
      package: sf
      version: ${{vars.mangled-package-version}}

  - uses: strip

test:
  pipeline:
    - runs: |
        Rscript -e 'library(sf)'

update:
  enabled: true
  ignore-regex-patterns:
    - 'R-.*'
  version-transform:
    - match: ^(.+)\-(\d+)$
      replace: $1.$2
  github:
    identifier: cran/sf
    use-tag: true<|MERGE_RESOLUTION|>--- conflicted
+++ resolved
@@ -1,12 +1,7 @@
 package:
   name: R-sf
-<<<<<<< HEAD
-  version: "1.0.20"
+  version: "1.0.21"
   epoch: 1
-=======
-  version: "1.0.21"
-  epoch: 0
->>>>>>> 832d68dc
   description: Simple Features for R
   copyright:
     - license: GPL-2.0-only AND MIT
