package:
  name: php-8.1-swoole
<<<<<<< HEAD
  version: 5.1.2
  epoch: 1
=======
  version: 5.1.3
  epoch: 0
>>>>>>> 4bb65f37
  description: "Coroutine-based concurrency library for PHP"
  copyright:
    - license: Apache-2.0
  dependencies:
    runtime:
      - ${{package.name}}-config
      - brotli
      - php-8.1

environment:
  contents:
    packages:
      - autoconf
      - brotli-dev
      - build-base
      - busybox
      - php-8.1
      - php-8.1-dev

pipeline:
  - uses: git-checkout
    with:
      repository: https://github.com/swoole/swoole-src
      tag: "v${{package.version}}"
      expected-commit: 8e8db8b45fdf81513363054a3cfce8bc5c50906d

  - name: Prepare build
    runs: phpize

  - name: Configure
    runs: |
      set -x
      ./configure

  - uses: autoconf/make

  - name: Make install
    runs: |
      set -x
      INSTALL_ROOT="${{targets.destdir}}" DESTDIR="${{targets.destdir}}" make install

subpackages:
  - name: ${{package.name}}-config
    pipeline:
      - runs: |
          mkdir -p "${{targets.subpkgdir}}/etc/php/conf.d"
          echo "extension=swoole.so" > "${{targets.subpkgdir}}/etc/php/conf.d/swoole.ini"

update:
  enabled: true
  github:
    identifier: swoole/swoole-src
    strip-prefix: v
    tag-filter: v
    use-tag: true<|MERGE_RESOLUTION|>--- conflicted
+++ resolved
@@ -1,12 +1,7 @@
 package:
   name: php-8.1-swoole
-<<<<<<< HEAD
-  version: 5.1.2
-  epoch: 1
-=======
   version: 5.1.3
   epoch: 0
->>>>>>> 4bb65f37
   description: "Coroutine-based concurrency library for PHP"
   copyright:
     - license: Apache-2.0
