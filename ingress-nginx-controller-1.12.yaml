#nolint:valid-pipeline-fetch-digest,valid-pipeline-git-checkout-commit,valid-pipeline-git-checkout-tag
package:
  name: ingress-nginx-controller-1.12
  version: 1.12.2
  # There are manual changes to review between each package update. See 'vars:' section
<<<<<<< HEAD
  epoch: 0
=======
  epoch: 42
>>>>>>> 3e3d1ef3
  description: "Ingress-NGINX Controller for Kubernetes"
  copyright:
    - license: Apache-2.0
  resources:
    cpu: 16
    memory: 16Gi
  dependencies:
    provides:
      - ingress-nginx-controller=${{package.full-version}}
    runtime:
      - brotli
      - ca-certificates
      - ca-certificates-bundle
      - curl
      - dumb-init-privileged-netbindservice
      - gd
      - libcrypt1
      - libmaxminddb
      - libxml2
      - libxslt
      - lua-cjson
      - lua-resty-balancer
      - lua-resty-cache
      - lua-resty-cookie
      - lua-resty-core
      - lua-resty-dns
      - lua-resty-global-throttle
      - lua-resty-http
      - lua-resty-ipmatcher
      - lua-resty-lock
      - lua-resty-memcached
      - lua-resty-redis
      - lua-resty-string
      - lua-resty-upload
      - luajit
      - merged-usrsbin
      - mimalloc
      - modsecurity
      - msgpack
      - openssh-client
      - openssl
      - openssl-dev
      - pcre
      - ssdeep
      - wolfi-baselayout
      - yaml-cpp

var-transforms:
  - from: ${{package.version}}
    match: ^(\d+\.\d+)\.\d+$
    replace: "$1"
    to: nginx-ingress-major-minor
  - from: ${{package.version}}
    match: ^(\d+)\.\d+\.\d+$
    replace: "$1"
    to: nginx-ingress-major

environment:
  contents:
    packages:
      - abseil-cpp-dev
      - autoconf
      - automake
      - bash
      - bison
      - brotli-dev
      - busybox
      - c-ares-dev
      - ca-certificates
      - ca-certificates-bundle
      - clang-15
      - cmake
      - curl
      - curl-dev
      - doxygen
      - findutils
      - flex
      - gcc
      - gd-dev
      - git
      - glibc-dev
      - go
      - grpc
      - grpc-dev
      - icu-dev
      - libaio-dev
      - libcap
      - libcap-utils
      - libedit-dev
      - libmaxminddb-dev
      - libprotobuf
      - libsrt
      - libtool
      - libxml2
      - libxml2-dev
      - libxslt-dev
      - linux-headers
      - lmdb-dev
      - lmdb-tools
      - lua-cjson
      - lua-resty-balancer
      - lua-resty-cache
      - lua-resty-cookie
      - lua-resty-core
      - lua-resty-dns
      - lua-resty-global-throttle
      - lua-resty-http
      - lua-resty-ipmatcher
      - lua-resty-lock
      - lua-resty-memcached
      - lua-resty-redis
      - lua-resty-string
      - lua-resty-upload
      - luajit
      - luajit-dev
      - make
      - mercurial
      - mimalloc
      - modsecurity
      - msgpack
      - openssh-client
      - openssl
      - openssl-dev
      - opentelemetry-cpp-dev
      - patch
      - pcre-dev
      - perl-dev
      - pkgconf
      - protobuf-dev
      - protoc
      - python3
      - re2-dev
      - scanelf
      - ssdeep
      - systemd-dev
      - util-linux
      - wget
      - wolfi-base
      - yajl-dev
      - yaml-cpp
      - zeromq-dev
      - zlib-dev

vars:
  # These environment variables need updated for each new release. Retrieve their
  # correct values from here, replacing <package-version> with the package version.
  #   - https://github.com/kubernetes/ingress-nginx/blob/controller-v<package-version>/images/nginx/rootfs/build.sh
  # On occasion, these versions may be bumped ahead of upstream (above link), to
  # remediate vulnerabilities.
  NGINX_VERSION: "1.25.5"
  NDK_VERSION: "0.3.3"
  SETMISC_VERSION: "0.33"
  MORE_HEADERS_VERSION: "0.37"
  NGINX_DIGEST_AUTH: "1.0.0"
  NGINX_SUBSTITUTIONS: "e12e965ac1837ca709709f9a26f572a54d83430e"
  OWASP_MODSECURITY_CRS_VERSION: "v4.10.0"
  LUA_NGX_VERSION: "0.10.28"
  LUA_STREAM_NGX_VERSION: "0.0.16"
  LUA_UPSTREAM_VERSION: "542be0893543a4e42d89f6dd85372972f5ff2a36"
  GEOIP2_VERSION: "a607a41a8115fecfc05b5c283c81532a3d605425"
  # Does not do versioning, and repo is seldom updated. Grab the latest master
  # branch git commit SHA: https://github.com/google/ngx_brotli/commits/master
  NGX_BROTLI_SHA: 63ca02abdcf79c9e788d2eedcc388d2335902e52
  # TODO: ModSecurity-nginx needs a release beyond v1.0.3 to work properly
  # see https://github.com/owasp-modsecurity/ModSecurity-nginx/issues/324
  MODSECURITY_NGINX_VERSION: "a32bd8a28c5e5cdebb00a2c5467b974c62d47850"
  # Instrumentation for nginx plugin: https://github.com/open-telemetry/opentelemetry-cpp-contrib
  # NOTE: THIS IS REALLY REALLY REALLY CRITICAL AND THE CONFIG CAN BREAK IN BACKWARDS COMPATIBLE WAY!!
  # WE SHOULD ALWAYS USE THE SHA AVAILABLE IN RELEASE-X.Y BRANCH OF UPSTREAM PROJECT (e.g. https://github.com/kubernetes/ingress-nginx/blob/controller-v1.12.1/images/nginx/rootfs/build.sh#L528)
  OTEL_SHA: "8933841f0a7f8737f61404cf0a64acf6b079c8a5"

pipeline:
  - uses: git-checkout
    with:
      repository: https://github.com/kubernetes/ingress-nginx
      tag: controller-v${{package.version}}
      expected-commit: 996743ea6804324c549a3d459395f2ce0e62c66e

  - uses: git-checkout
    with:
      repository: https://github.com/owasp-modsecurity/ModSecurity-nginx
      branch: master
      expected-commit: ${{vars.MODSECURITY_NGINX_VERSION}}
      destination: ModSecurity-nginx-${{vars.MODSECURITY_NGINX_VERSION}}
      depth: -1

  - uses: go/bump
    with:
      deps: |-
        golang.org/x/net@v0.38.0

  - uses: go/bump
    with:
      modroot: images/kube-webhook-certgen/rootfs
      deps: |-
        golang.org/x/net@v0.38.0

  - name: Build ingress-nginx controller from source
    runs: |
      # need to retag the repo because we've made changes and the module builds based on the git tags
      git tag v${{package.version}}

      export PKG="k8s.io/ingress-nginx"
      export COMMIT_SHA=$(git rev-parse --short HEAD)
      export REPO_INFO=$(git config --get remote.origin.url)

      mkdir -p ${{targets.destdir}}

      export CGO_ENABLED=0

      go build -x -v \
      -trimpath -ldflags="-buildid= -w \
      -X ${PKG}/version.RELEASE=controller-v${{package.version}} \
      -X ${PKG}/version.COMMIT=${COMMIT_SHA} \
      -X ${PKG}/version.REPO=${REPO_INFO}" \
      -o "${{targets.destdir}}/usr/bin/nginx-dbg" ${PKG}/cmd/dbg

      go build -x -v \
      -trimpath -ldflags="-buildid= -w \
      -X ${PKG}/version.RELEASE=controller-v${{package.version}} \
      -X ${PKG}/version.COMMIT=${COMMIT_SHA} \
      -X ${PKG}/version.REPO=${REPO_INFO}" \
      -o "${{targets.destdir}}/usr/bin/waitshutdown" ${PKG}/cmd/waitshutdown

      go build -x -v \
      -trimpath -ldflags="-buildid= -w \
      -X ${PKG}/version.RELEASE=controller-v${{package.version}} \
      -X ${PKG}/version.COMMIT=${COMMIT_SHA} \
      -X ${PKG}/version.REPO=${REPO_INFO}" \
      -o "${{targets.destdir}}/usr/bin/nginx-ingress-controller" ${PKG}/cmd/nginx

      getcap ${{targets.destdir}}/usr/bin/nginx-ingress-controller

  - uses: fetch
    with:
      uri: https://nginx.org/download/nginx-${{vars.NGINX_VERSION}}.tar.gz
      expected-sha256: 2fe2294f8af4144e7e842eaea884182a84ee7970e11046ba98194400902bbec0
      strip-components: 0

  - uses: fetch
    with:
      uri: https://github.com/simpl/ngx_devel_kit/archive/v${{vars.NDK_VERSION}}.tar.gz
      expected-sha256: faa2fcd5168b10764d35081356511d5f84db5c526a1aa4b6add2db94b6853b2b
      strip-components: 0

  - uses: fetch
    with:
      uri: https://github.com/openresty/set-misc-nginx-module/archive/v${{vars.SETMISC_VERSION}}.tar.gz
      expected-sha256: cd5e2cc834bcfa30149e7511f2b5a2183baf0b70dc091af717a89a64e44a2985
      strip-components: 0

  - runs: |
      rm -rf v0.33.tar.gz

  - uses: fetch
    with:
      uri: https://github.com/openresty/headers-more-nginx-module/archive/v${{vars.MORE_HEADERS_VERSION}}.tar.gz
      expected-sha256: cf6e169d6b350c06d0c730b0eaf4973394026ad40094cddd3b3a5b346577019d
      strip-components: 0

  - uses: fetch
    with:
      uri: https://github.com/yaoweibin/ngx_http_substitutions_filter_module/archive/${{vars.NGINX_SUBSTITUTIONS}}.tar.gz
      expected-sha256: da2a26aa75884e1216941c7291b6e8b7fc4dd7163700a04191b92060b61fabb3
      strip-components: 0

  - uses: fetch
    with:
      uri: https://github.com/openresty/lua-nginx-module/archive/v${{vars.LUA_NGX_VERSION}}.tar.gz
      expected-sha256: 634827d54de6216cb0502d14f76610788b3a3e33160e91d5578d6db0d9a34a20
      strip-components: 0

  - uses: fetch
    with:
      uri: https://github.com/openresty/stream-lua-nginx-module/archive/v${{vars.LUA_STREAM_NGX_VERSION}}.tar.gz
      expected-sha256: 3b1103cf5ee940ea94711eae1a7ccc1a161273ec9a08eb415f1d45ad385f967d
      strip-components: 0

  - uses: fetch
    with:
      uri: https://github.com/openresty/lua-upstream-nginx-module/archive/${{vars.LUA_UPSTREAM_VERSION}}.tar.gz
      expected-sha256: 41fd8c0edcd53e61ed5694ac8460043cc58fbc367acd7bb73e9c1a44c470168e
      strip-components: 0

  - uses: fetch
    with:
      uri: https://github.com/atomx/nginx-http-auth-digest/archive/v${{vars.NGINX_DIGEST_AUTH}}.tar.gz
      expected-sha256: f09851e6309560a8ff3e901548405066c83f1f6ff88aa7171e0763bd9514762b
      strip-components: 0

  - uses: fetch
    with:
      uri: https://github.com/leev/ngx_http_geoip2_module/archive/${{vars.GEOIP2_VERSION}}.tar.gz
      expected-sha256: b6c9c09fd43eb34a71e706ad780b2ead26549a9a9f59280fe558f5b7b980b7c6
      strip-components: 0

  - runs: |
      git clone https://github.com/google/ngx_brotli.git
      cd ngx_brotli
      git checkout ${{vars.NGX_BROTLI_SHA}}
      git submodule init
      git submodule update

  - name: Build NGINX
    runs: |
      export BUILD_PATH="${PWD}"
      echo "BUILD_PATH $BUILD_PATH"
      echo "Arch: $(uname -m)"
      # improve compilation times
      CORES=$(($(grep -c ^processor /proc/cpuinfo) - 1))

      export LUAJIT_LIB="$(pkgconf --variable=libdir luajit)"
      export LUAJIT_INC="$(pkgconf --variable=includedir luajit)"
      export LUA_LIB_DIR="$LUAJIT_LIB/lua"
      ln -s "$LUAJIT_INC" /usr/include/lua
      export LUA_INCLUDE_DIR=/usr/include/luajit-2.1
      ln -s $LUA_INCLUDE_DIR /usr/include/lua5.1
      ARCH=$(uname -m)

      ls -lah ${BUILD_PATH}/lua-nginx-module-${{vars.LUA_NGX_VERSION}}

      mkdir -p ${{targets.destdir}}/etc/nginx/

      # Lua code copied into the target
      cp -ar rootfs/etc/nginx/. ${{targets.destdir}}/etc/nginx/

      # Download owasp modsecurity crs
      cd ${{targets.destdir}}/etc/nginx/

      git clone -b ${{vars.OWASP_MODSECURITY_CRS_VERSION}} https://github.com/coreruleset/coreruleset owasp-modsecurity-crs
      cd owasp-modsecurity-crs

      mv crs-setup.conf.example crs-setup.conf
      mv rules/REQUEST-900-EXCLUSION-RULES-BEFORE-CRS.conf.example rules/REQUEST-900-EXCLUSION-RULES-BEFORE-CRS.conf
      mv rules/RESPONSE-999-EXCLUSION-RULES-AFTER-CRS.conf.example rules/RESPONSE-999-EXCLUSION-RULES-AFTER-CRS.conf

      # OWASP CRS v3 rules
      echo '
      Include /etc/nginx/owasp-modsecurity-crs/crs-setup.conf
      Include /etc/nginx/owasp-modsecurity-crs/rules/REQUEST-900-EXCLUSION-RULES-BEFORE-CRS.conf
      Include /etc/nginx/owasp-modsecurity-crs/rules/REQUEST-901-INITIALIZATION.conf
      Include /etc/nginx/owasp-modsecurity-crs/rules/REQUEST-903.9001-DRUPAL-EXCLUSION-RULES.conf
      Include /etc/nginx/owasp-modsecurity-crs/rules/REQUEST-903.9002-WORDPRESS-EXCLUSION-RULES.conf
      Include /etc/nginx/owasp-modsecurity-crs/rules/REQUEST-905-COMMON-EXCEPTIONS.conf
      Include /etc/nginx/owasp-modsecurity-crs/rules/REQUEST-910-IP-REPUTATION.conf
      Include /etc/nginx/owasp-modsecurity-crs/rules/REQUEST-911-METHOD-ENFORCEMENT.conf
      Include /etc/nginx/owasp-modsecurity-crs/rules/REQUEST-912-DOS-PROTECTION.conf
      Include /etc/nginx/owasp-modsecurity-crs/rules/REQUEST-913-SCANNER-DETECTION.conf
      Include /etc/nginx/owasp-modsecurity-crs/rules/REQUEST-920-PROTOCOL-ENFORCEMENT.conf
      Include /etc/nginx/owasp-modsecurity-crs/rules/REQUEST-921-PROTOCOL-ATTACK.conf
      Include /etc/nginx/owasp-modsecurity-crs/rules/REQUEST-930-APPLICATION-ATTACK-LFI.conf
      Include /etc/nginx/owasp-modsecurity-crs/rules/REQUEST-931-APPLICATION-ATTACK-RFI.conf
      Include /etc/nginx/owasp-modsecurity-crs/rules/REQUEST-932-APPLICATION-ATTACK-RCE.conf
      Include /etc/nginx/owasp-modsecurity-crs/rules/REQUEST-933-APPLICATION-ATTACK-PHP.conf
      Include /etc/nginx/owasp-modsecurity-crs/rules/REQUEST-934-APPLICATION-ATTACK-NODEJS.conf
      Include /etc/nginx/owasp-modsecurity-crs/rules/REQUEST-941-APPLICATION-ATTACK-XSS.conf
      Include /etc/nginx/owasp-modsecurity-crs/rules/REQUEST-942-APPLICATION-ATTACK-SQLI.conf
      Include /etc/nginx/owasp-modsecurity-crs/rules/REQUEST-943-APPLICATION-ATTACK-SESSION-FIXATION.conf
      Include /etc/nginx/owasp-modsecurity-crs/rules/REQUEST-944-APPLICATION-ATTACK-JAVA.conf
      Include /etc/nginx/owasp-modsecurity-crs/rules/REQUEST-949-BLOCKING-EVALUATION.conf
      Include /etc/nginx/owasp-modsecurity-crs/rules/RESPONSE-950-DATA-LEAKAGES.conf
      Include /etc/nginx/owasp-modsecurity-crs/rules/RESPONSE-951-DATA-LEAKAGES-SQL.conf
      Include /etc/nginx/owasp-modsecurity-crs/rules/RESPONSE-952-DATA-LEAKAGES-JAVA.conf
      Include /etc/nginx/owasp-modsecurity-crs/rules/RESPONSE-953-DATA-LEAKAGES-PHP.conf
      Include /etc/nginx/owasp-modsecurity-crs/rules/RESPONSE-954-DATA-LEAKAGES-IIS.conf
      Include /etc/nginx/owasp-modsecurity-crs/rules/RESPONSE-959-BLOCKING-EVALUATION.conf
      Include /etc/nginx/owasp-modsecurity-crs/rules/RESPONSE-980-CORRELATION.conf
      Include /etc/nginx/owasp-modsecurity-crs/rules/RESPONSE-999-EXCLUSION-RULES-AFTER-CRS.conf
      ' > ${{targets.destdir}}/etc/nginx/owasp-modsecurity-crs/nginx-modsecurity.conf


      echo "::::::::::::::::::::::::::::::::::::::"
      echo ":::: nginx-${{vars.NGINX_VERSION}} ::::"
      echo "::::::::::::::::::::::::::::::::::::::"

      cd "$BUILD_PATH/nginx-${{vars.NGINX_VERSION}}"

      for p in $(ls $BUILD_PATH/images/nginx-1.25/rootfs/patches/*.patch); do
        echo "Patching $p..."
        patch -p1 $p
      done

      WITH_FLAGS="--with-debug \
      --with-compat \
      --with-pcre-jit \
      --with-http_ssl_module \
      --with-http_stub_status_module \
      --with-http_realip_module \
      --with-http_auth_request_module \
      --with-http_addition_module \
      --with-http_gzip_static_module \
      --with-http_sub_module \
      --with-http_v2_module \
      --with-stream \
      --with-stream_ssl_module \
      --with-stream_realip_module \
      --with-stream_ssl_preread_module \
      --with-threads \
      --with-http_secure_link_module \
      --with-http_gunzip_module"

      WITH_MODULES=" \
      --add-module=${BUILD_PATH}/ngx_devel_kit-${{vars.NDK_VERSION}} \
      --add-module=${BUILD_PATH}/set-misc-nginx-module-${{vars.SETMISC_VERSION}} \
      --add-module=${BUILD_PATH}/headers-more-nginx-module-${{vars.MORE_HEADERS_VERSION}} \
      --add-module=${BUILD_PATH}/ngx_http_substitutions_filter_module-${{vars.NGINX_SUBSTITUTIONS}} \
      --add-module=${BUILD_PATH}/lua-nginx-module-${{vars.LUA_NGX_VERSION}} \
      --add-module=${BUILD_PATH}/stream-lua-nginx-module-${{vars.LUA_STREAM_NGX_VERSION}} \
      --add-module=${BUILD_PATH}/lua-upstream-nginx-module-${{vars.LUA_UPSTREAM_VERSION}}  \
      --add-dynamic-module=${BUILD_PATH}/nginx-http-auth-digest-${{vars.NGINX_DIGEST_AUTH}} \
      --add-dynamic-module=${BUILD_PATH}/ModSecurity-nginx-${{vars.MODSECURITY_NGINX_VERSION}}  \
      --add-dynamic-module=${BUILD_PATH}/ngx_http_geoip2_module-${{vars.GEOIP2_VERSION}}  \
      --add-dynamic-module=${BUILD_PATH}/ngx_brotli"

      # "Combining -flto with -g is currently experimental and expected to produce unexpected results."
      # https://gcc.gnu.org/onlinedocs/gcc/Optimize-Options.html
      CC_OPT="-g -O2 -fPIE -fstack-protector-strong \
      -Wformat \
      -Werror=format-security \
      -Wno-deprecated-declarations \
      -fno-strict-aliasing \
      -D_FORTIFY_SOURCE=2 \
      --param=ssp-buffer-size=4 \
      -DTCP_FASTOPEN=23 \
      -fPIC \
      -Wno-cast-function-type"

      LD_OPT="-fPIE -fPIC -pie -Wl,-z,relro -Wl,-z,now"

      if [[ ${ARCH} != "aarch64" ]]; then
        WITH_FLAGS="${WITH_FLAGS} --with-file-aio"
      fi

      if [[ ${ARCH} == "x86_64" ]]; then
        CC_OPT="${CC_OPT} -m64 -mtune=generic"
      fi

      echo "::::::::::::::::::::::::::::::::::::::::::::::::::::"
      echo ":::: Configuring nginx-${{vars.NGINX_VERSION }} ::::"
      echo "::::::::::::::::::::::::::::::::::::::::::::::::::"

      ./configure \
      --prefix=/usr \
      --conf-path=/etc/nginx/nginx.conf \
      --modules-path=/etc/nginx/modules \
      --http-log-path=/var/log/nginx/access.log \
      --error-log-path=/var/log/nginx/error.log \
      --lock-path=/var/lock/nginx.lock \
      --pid-path=/run/nginx.pid \
      --http-client-body-temp-path=/var/lib/nginx/body \
      --http-fastcgi-temp-path=/var/lib/nginx/fastcgi \
      --http-proxy-temp-path=/var/lib/nginx/proxy \
      --http-scgi-temp-path=/var/lib/nginx/scgi \
      --http-uwsgi-temp-path=/var/lib/nginx/uwsgi \
      ${WITH_FLAGS} \
      --without-mail_pop3_module \
      --without-mail_smtp_module \
      --without-mail_imap_module \
      --without-http_uwsgi_module \
      --without-http_scgi_module \
      --with-cc-opt="${CC_OPT}" \
      --with-ld-opt="${LD_OPT}" \
      --user=www-data \
      --group=www-data \
      ${WITH_MODULES}

      echo "::::::::::::::::::::::::::::::::::::::::::::::"
      echo ":::: MAKE nginx-${{vars.NGINX_VERSION }} ::::"
      echo "::::::::::::::::::::::::::::::::::::::::::::"
      make -j$(nproc)

      echo ":::::::::::::::::::::::::::::::::::::::::::::::::"
      echo ":::: MODULES nginx-${{vars.NGINX_VERSION }}  ::::"
      echo ":::::::::::::::::::::::::::::::::::::::::::::::::"
      make DESTDIR="${{targets.destdir}}" modules

      echo "::::::::::::::::::::::::::::::::::::::::::::::::"
      echo ":::: INSTALL nginx-${{vars.NGINX_VERSION }} ::::"
      echo "::::::::::::::::::::::::::::::::::::::::::::::"
      make DESTDIR="${{targets.destdir}}" install

      mkdir -p ${{targets.destdir}}/usr/bin
      mv ${{targets.destdir}}/usr/sbin/nginx ${{targets.destdir}}/usr/bin/
      rm -rf ${{targets.destdir}}/usr/html
      rm -rf ${{targets.destdir}}/usr/sbin

      echo "::::::::::::::::::::::::::::::::::::::::::::"
      echo ":::::::::::::::: CLEANUP :::::::::::::::::::"
      echo "::::::::::::::::::::::::::::::::::::::::::::"

      echo "Clean up owasp-modsecurity-crs"
      rm -rf ${{targets.destdir}}/etc/nginx/owasp-modsecurity-crs/.git
      rm -rf ${{targets.destdir}}/etc/nginx/owasp-modsecurity-crs/util/regression-tests
      rm -rf ${{targets.destdir}}/etc/nginx/owasp-modsecurity-crs/tests

  - uses: strip

  - runs: |
      echo "::::::::::::::::::::::::::::::::::::::::::"
      echo ":::: SETCAP NGINX CONTROLLER           ::::"
      echo "::::::::::::::::::::::::::::::::::::::::::"

      setcap cap_net_bind_service=+ep ${{targets.destdir}}/usr/bin/nginx-ingress-controller \
      && setcap -v cap_net_bind_service=+ep ${{targets.destdir}}/usr/bin/nginx-ingress-controller

      echo "::::::::::::::::::::::::::::::::::::::::::"
      echo ":::: SETCAP NGINX                      ::::"
      echo "::::::::::::::::::::::::::::::::::::::::::"

      setcap cap_net_bind_service=+ep ${{targets.destdir}}/usr/bin/nginx \
        && setcap -v cap_net_bind_service=+ep ${{targets.destdir}}/usr/bin/nginx

subpackages:
  - name: ingress-nginx-controller-bitnami-compat-${{vars.nginx-ingress-major-minor}}
    description: Compatibility package with bitnami/nginx-ingress-controller image
    dependencies:
      provides:
        - ingress-nginx-controller-bitnami-compat=${{package.full-version}}
      runtime:
        - bash # https://github.com/bitnami/charts/blob/db53e622ecf1be5a78d1ce683cec8baa41110fa3/bitnami/nginx-ingress-controller/templates/controller-deployment.yaml#L89
        - coreutils
        - curl
        - findutils
        - gmp
        - gnutls
        - grep
        - ingress-nginx-controller-compat-${{vars.nginx-ingress-major-minor}} # We depend on generic compat because it ships some symlinks that also Bitnami needs, like symlinks to /nginx-ingress-controller, /dev/stdout and /dev/stderr.
        - libffi
        #- libhogweed6 missing pkg/so # https://github.com/bitnami/containers/blob/942861e0cea74a6a07bceafb299180a2733c0bfe/bitnami/nginx-ingress-controller/1/debian-12/Dockerfile#L29
        - libmaxminddb-dev
        - librtmp
        - libssh
        - libtasn1
        - merged-usrsbin
        - nettle
        - p11-kit
        - procps
        - sed
        - wolfi-baselayout
    pipeline:
      - uses: bitnami/compat
        with:
          image: nginx-ingress-controller
          version-path: ${{vars.nginx-ingress-major}}/debian-12
      - name: Ensure symlinks
        runs: |
          mkdir -p ${{targets.subpkgdir}}/opt/bitnami/common/bin
          ln -s /usr/bin/mmdblookup ${{targets.subpkgdir}}/opt/bitnami/common/bin/mmdblookup
          ln -s /usr/lib ${{targets.subpkgdir}}/opt/bitnami/common/lib
          ln -s /usr/include ${{targets.subpkgdir}}/opt/bitnami/common/include
    test:
      environment:
        contents:
          packages:
            - libmaxminddb
            - ${{package.name}}
        environment:
          BITNAMI_APP_NAME: nginx-ingress-controller
      pipeline:
        - uses: test/tw/ldd-check
        - name: Test symlinks
          runs: |
            set -e
            test -f $(readlink -f /opt/bitnami/common/bin/mmdblookup)
            test -d $(readlink -f /opt/bitnami/common/lib)
            test -d $(readlink -f /opt/bitnami/common/include)
        - name: Run KwoK
          uses: test/kwok/cluster
        - name: Test entrypoint and controller logs
          uses: test/daemon-check-output
          with:
            start: |
              /nginx-ingress-controller --kubeconfig ~/.kube/config
            timeout: 30
            expected_output: |
              NGINX Ingress controller
              Release:       controller-v${{package.version}}
              nginx version: nginx/${{vars.NGINX_VERSION}}
              Running in Kubernetes cluster

  - name: ingress-nginx-controller-compat-${{vars.nginx-ingress-major-minor}}
    description: Compatibility package for ingress-nginx-controller
    dependencies:
      provides:
        - ingress-nginx-controller-compat=${{package.full-version}}
      runtime:
        - ingress-nginx-opentelemetry-plugin-${{vars.nginx-ingress-major-minor}}
        - merged-usrsbin
        - modsecurity-config
        - wolfi-baselayout
    pipeline:
      - runs: |
          mkdir -p ${{targets.subpkgdir}}/usr/local/bin
          ln -s /usr/bin/nginx ${{targets.subpkgdir}}/usr/local/bin/nginx

          mkdir -p ${{targets.subpkgdir}}/usr/bin
          ln -s /usr/bin/nginx-ingress-controller ${{targets.subpkgdir}}/nginx-ingress-controller
          ln -s /usr/bin/waitshutdown ${{targets.subpkgdir}}/waitshutdown
          ln -s /usr/bin/nginx-dbg ${{targets.subpkgdir}}/dbg

          mkdir -p ${{targets.subpkgdir}}/etc/nginx/modsecurity
          ln -s /etc/modsecurity/modsecurity.conf-concurrent ${{targets.subpkgdir}}/etc/nginx/modsecurity/modsecurity.conf
          ln -s /etc/modsecurity/unicode.mapping ${{targets.subpkgdir}}/etc/nginx/modsecurity/unicode.mapping

          mkdir -p ${{targets.subpkgdir}}/var/log/nginx
          # Create symlinks to redirect nginx logs to stdout and stderr docker log collector
          ln -sf /dev/stdout ${{targets.subpkgdir}}/var/log/nginx/access.log
          ln -sf /dev/stderr ${{targets.subpkgdir}}/var/log/nginx/error.log

          # symlink to satisfy hard coded path to mimalloc
          # https://github.com/kubernetes/ingress-nginx/blob/8f54b538d9b32649411d9e507ca38fbee55ce51c/charts/ingress-nginx/templates/controller-daemonset.yaml#L99-L100
          mkdir -p ${{targets.subpkgdir}}/usr/local/lib
          ln -s /usr/lib/libmimalloc.so.1 ${{targets.subpkgdir}}/usr/local/lib/libmimalloc.so

  # This is a maintained fork of the unmaintained
  # https://github.com/jet/kube-webhook-certgen/. We keep it as a
  # subpackage of ingress-nginx-controller since the one use
  # (kube-prometheus-stack charts) points to a hybrid tag of the
  # $ingress-nginx-$kube-webhook-certgen version.    # $ingress-nginx-$kube-webhook-certgen version.
  - name: kube-webhook-certgen-${{vars.nginx-ingress-major-minor}}
    description: Tools to help with self signed cert generation for Kubernetes test environment
    dependencies:
      provides:
        - kube-webhook-certgen=${{package.full-version}}
      runtime:
        - merged-usrsbin
        - wolfi-baselayout
    pipeline:
      - uses: go/build
        with:
          ldflags: -X 'github.com/jet/kube-webhook-certgen/core.Version=v${{package.version}}'
          output: kube-webhook-certgen
          modroot: ./images/kube-webhook-certgen/rootfs
          packages: .

  - name: ingress-nginx-opentelemetry-plugin-${{vars.nginx-ingress-major-minor}}
    description: OTel plugin for ingress nginx controller ${{vars.nginx-ingress-major-minor}}
    dependencies:
      runtime:
        - grpc
        - libprotobuf
        - merged-usrsbin
        - wolfi-baselayout
      provides:
        - ingress-nginx-opentelemetry-plugin=${{package.full-version}}
    pipeline:
      - name: Validate Open Telemetry version
        runs: |
          expected_sha=$(grep -E "^export OPENTELEMETRY_CONTRIB_COMMIT" images/nginx/rootfs/build.sh | awk -F '=' '{print $2}')
          [[ "${{vars.OTEL_SHA}}" == "${expected_sha}" ]] || \
            { echo "OTel version does not match."; exit 1; }
      - uses: git-checkout
        with:
          repository: https://github.com/open-telemetry/opentelemetry-cpp-contrib
          branch: main
          expected-commit: ${{vars.OTEL_SHA}}
          depth: -1
      - working-directory: instrumentation/nginx
        runs: |
          mkdir build
          cd build

          # This must be set to whatever ingress nginx is using
          cmake -DNGINX_VERSION=${{vars.NGINX_VERSION}} ..
          make

          # Copy over plugin
          mkdir -p ${{targets.contextdir}}/etc/nginx/modules
          cp -p otel_ngx_module.so ${{targets.contextdir}}/etc/nginx/modules/
      - uses: strip
    test:
      pipeline:
        - uses: test/tw/ldd-check

  - name: ingress-nginx-custom-error-pages-${{vars.nginx-ingress-major-minor}}
    description: OTel plugin for ingress nginx controller ${{vars.nginx-ingress-major-minor}}
    dependencies:
      provides:
        - ingress-nginx-custom-error-pages=${{package.full-version}}
      runtime:
        - merged-usrsbin
        - wolfi-baselayout
    pipeline:
      - working-directory: images/custom-error-pages/rootfs/
        pipeline:
          - runs: |
              mkdir -p ${{targets.contextdir}}/usr/bin
              mkdir -p /go/src/k8s.io/ingress-nginx/images/custom-error-pages
              cp -r * /go/src/k8s.io/ingress-nginx/images/custom-error-pages/
              cd /go/src/k8s.io/ingress-nginx/images/custom-error-pages
              go get . && \
              go build -o ${{targets.contextdir}}/usr/bin/nginx-errors .
    test:
      environment:
        contents:
          packages:
            - wait-for-it
            - curl
            - ingress-nginx-custom-error-pages-compat-${{vars.nginx-ingress-major-minor}}
      pipeline:
        - runs: |
            /usr/bin/nginx-errors &
            wait-for-it -t 10 localhost:8080

            # check healthz endpoint make sure it returns 200
            http_code=$(curl -s -o /dev/null -w "%{http_code}" http://localhost:8080/healthz)

            if [ "$http_code" != "200" ]; then
              echo "Healthz endpoint returned $http_code"
              exit 1
            fi

            # I already checked that the following error exists in the upstream custom error pages image
            # unexpected error reading return code: strconv.Atoi: parsing "": invalid syntax. Using 404
            # serving custom error response for code 404 and format text/html from file /www/404.html
            http_code=$(curl -s -o /dev/null -w "%{http_code}" http://localhost:8080/)

            if [ "$http_code" != "404" ]; then
              echo "Custom error page did not return 404"
              exit 1
            fi

            # also check the message
            message=$(curl -s http://localhost:8080/)

            # Trim message (removes leading/trailing spaces & newlines)
            message=$(echo "$message" | tr -d '\n' | sed 's/^[ \t]*//;s/[ \t]*$//')

            if [[ "$message" != "<span>The page you're looking for could not be found.</span>" ]]; then
                echo "Custom error page did not return expected message"
                exit 1
            fi

  - name: ingress-nginx-custom-error-pages-compat-${{vars.nginx-ingress-major-minor}}
    description: OTel plugin for ingress nginx controller ${{vars.nginx-ingress-major-minor}}
    dependencies:
      provides:
        - ingress-nginx-custom-error-pages-compat=${{package.full-version}}
      runtime:
        - merged-usrsbin
        - wolfi-baselayout
    pipeline:
      - working-directory: images/custom-error-pages/rootfs/
        pipeline:
          - runs: |
              mkdir -p ${{targets.contextdir}}/www
              mkdir -p ${{targets.contextdir}}/etc/
              cp -r www/* ${{targets.contextdir}}/www/
              cp -r etc/* ${{targets.contextdir}}/etc/
              ln -sf /usr/bin/nginx-errors ${{targets.contextdir}}/nginx-errors
    test:
      pipeline:
        - runs: |
            ls -lah /www/404.html
            ls -lah /www/500.html
            ls -lah /www/404.json
            ls -lah /etc/mime.types

update:
  enabled: true
  manual: true
  github:
    identifier: kubernetes/ingress-nginx
    strip-prefix: controller-v
    tag-filter: "controller-v1.12"

test:
  environment:
    contents:
      packages:
        - ingress-nginx-controller-compat-${{vars.nginx-ingress-major-minor}}
        - libcap-utils
  pipeline:
    - runs: |
        /usr/bin/nginx -v
        /usr/bin/nginx-ingress-controller --version
        nginx -v
        nginx -h
        nginx-dbg --help
        nginx-ingress-controller --version
    - runs: |
        cat <<EOF > /etc/nginx/nginx.conf
        load_module /etc/nginx/modules/otel_ngx_module.so;

        http {
          opentelemetry_operation_name otel_example;
          opentelemetry_ignore_paths ignored.php;
          server {
            listen 80;
            server_name otel_example;

            root /var/www/html;

            location = / {
              opentelemetry_operation_name my_example_backend;
              opentelemetry_propagate;
              proxy_pass http://localhost:3501/;
            }
          }
        }
        events {}
        EOF

        # Not sure why this isn't included in main package.
        mkdir -p /var/lib/nginx/tmp/
        adduser -D -H -s /sbin/nologin www-data
    # -T: test the configuration file: nginx checks the configuration for correct syntax, and then tries to open files referred in the configuration.
    # additionally dump configuration files to standard output (1.9.2).
    - runs: nginx -T
    - name: Test opentelemetry_config directive
      runs: |
        touch empty
        cat <<"EOF" >/etc/nginx/nginx.conf
        pid /tmp/nginx/nginx.pid;
        load_module /etc/nginx/modules/otel_ngx_module.so;
        error_log stderr;
        events {}
        http {
        opentelemetry_config empty;
        }
        daemon off;
        EOF
        nginx -T 2>&1 | grep "Missing required exporter field"
    - uses: test/tw/ldd-check
    - name: Test file capabilities
      runs: |
        getcap /usr/bin/nginx-ingress-controller | cut -d ' ' -f2 | grep -q -E '^cap_net_bind_service=ep$'
        getcap /usr/bin/nginx | cut -d ' ' -f2 | grep -q -E '^cap_net_bind_service=ep$'
    - name: Run KwoK
      uses: test/kwok/cluster
    - name: Check controller logs
      uses: test/daemon-check-output
      with:
        start: |
          nginx-ingress-controller --kubeconfig ~/.kube/config
        timeout: 30
        expected_output: |
          NGINX Ingress controller
          Release:       controller-v${{package.version}}
          nginx version: nginx/${{vars.NGINX_VERSION}}
          Running in Kubernetes cluster<|MERGE_RESOLUTION|>--- conflicted
+++ resolved
@@ -3,11 +3,7 @@
   name: ingress-nginx-controller-1.12
   version: 1.12.2
   # There are manual changes to review between each package update. See 'vars:' section
-<<<<<<< HEAD
   epoch: 0
-=======
-  epoch: 42
->>>>>>> 3e3d1ef3
   description: "Ingress-NGINX Controller for Kubernetes"
   copyright:
     - license: Apache-2.0
