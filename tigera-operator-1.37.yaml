package:
  name: tigera-operator-1.37
  version: "1.37.1"
  epoch: 2
  description: Kubernetes operator for installing Calico and Calico Enterprise
  copyright:
    - license: Apache-2.0
  dependencies:
    provides:
      - tigera-operator=${{package.full-version}}

environment:
  contents:
    packages:
      - build-base
      - busybox
      - ca-certificates-bundle
      - git
      - go

pipeline:
  - uses: git-checkout
    with:
      repository: https://github.com/tigera/operator
      tag: v${{package.version}}
      expected-commit: 7d02afef889faaf643d47ee4d794a8529605e532

  - uses: go/bump
    with:
      deps: |-
        github.com/envoyproxy/gateway@v1.2.7
<<<<<<< HEAD
        golang.org/x/oauth2@v0.27.0
=======
        golang.org/x/crypto@v0.35.0
>>>>>>> 90803b2c

  - runs: |
      PACKAGE_NAME=github.com/tigera/operator
      ARCH=$(go env GOARCH)
      BINDIR=build/_output/bin
      GIT_VERSION=$(git describe --tags --dirty --always --abbrev=12)
      CGO_ENABLED=0

      echo "Building operator for ${ARCH} with CGO_ENABLED=${CGO_ENABLED} GOEXPERIMENT=${GOEXPERIMENT} TAGS=${TAGS}"
      GOEXPERIMENT=${GOEXPERIMENT} GO111MODULE=on CGO_ENABLED=${CGO_ENABLED} go build -buildvcs=false -v -o ${BINDIR}/operator-${ARCH} -tags "${TAGS}" -ldflags "-X ${PACKAGE_NAME}/version.VERSION=${GIT_VERSION} -w" ./cmd/main.go
      install -Dm755 build/_output/bin/operator-$(go env GOARCH) "${{targets.destdir}}"/usr/bin/operator

  - uses: strip

update:
  enabled: true
  github:
    identifier: tigera/operator
    use-tag: true
    strip-prefix: v
    tag-filter: v1.37.

test:
  pipeline:
    - name: Check if binary exists
      runs: |
        if [ ! -x "$(command -v operator)" ]; then
          echo "Error: operator binary not found!"
          exit 1
        fi
        echo "Operator binary found."
    - name: Verify version output
      runs: |
        EXPECTED_VERSION="Operator: v${{package.version}}"
        if ! operator --version 2>&1 | grep -q "$EXPECTED_VERSION"; then
          echo "Error: Version mismatch! Expected '$EXPECTED_VERSION' in output."
          operator --version 2>&1  # Print full output for debugging
          exit 1
        fi
        echo "Version check passed."
    - name: Validate basic execution
      runs: |
        if ! operator --help > /dev/null 2>&1; then
          echo "Error: Operator help command failed!"
          exit 1
        fi
        echo "Operator help command executed successfully."<|MERGE_RESOLUTION|>--- conflicted
+++ resolved
@@ -1,7 +1,7 @@
 package:
   name: tigera-operator-1.37
   version: "1.37.1"
-  epoch: 2
+  epoch: 3
   description: Kubernetes operator for installing Calico and Calico Enterprise
   copyright:
     - license: Apache-2.0
@@ -29,11 +29,9 @@
     with:
       deps: |-
         github.com/envoyproxy/gateway@v1.2.7
-<<<<<<< HEAD
         golang.org/x/oauth2@v0.27.0
-=======
         golang.org/x/crypto@v0.35.0
->>>>>>> 90803b2c
+        golang.org/x/net@v0.36.0
 
   - runs: |
       PACKAGE_NAME=github.com/tigera/operator
