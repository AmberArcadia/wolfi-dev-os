--- conflicted
+++ resolved
@@ -1,12 +1,7 @@
 package:
   name: langfuse
-<<<<<<< HEAD
-  version: "3.86.0"
+  version: "3.96.2"
   epoch: 1
-=======
-  version: "3.96.2"
-  epoch: 0
->>>>>>> 5805021f
   description: "Langfuse webapp"
   copyright:
     - license: "MIT"
