--- conflicted
+++ resolved
@@ -1,10 +1,6 @@
 package:
   name: semgrep
-<<<<<<< HEAD
-  version: 1.63.0
-=======
   version: 1.64.0
->>>>>>> f21b5e4b
   epoch: 0
   description: "Lightweight static analysis for many languages. Find bug variants with patterns that look like source code."
   copyright:
@@ -49,11 +45,7 @@
     with:
       repository: https://github.com/returntocorp/semgrep
       tag: v${{package.version}}
-<<<<<<< HEAD
-      expected-commit: d7aaf569f8d01a4f87e290f3b95dbed37bf847fa
-=======
       expected-commit: 3702b748b9e4b1790ebed977aa06b06b21ad8dda
->>>>>>> f21b5e4b
 
   - runs: |
       git submodule update --init --recursive
