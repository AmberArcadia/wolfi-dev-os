package:
  name: llvm-18
<<<<<<< HEAD
  version: "18.1.8"
  epoch: 8
  description: Low-level virtual machine ${{vars.major-version}} - core frameworks
=======
  version: 18.1.8
  epoch: 4
  description: "low-level virtual machine - core frameworks"
>>>>>>> b1a13b2e
  copyright:
    - license: Apache-2.0
  resources:
    cpu: 32
    memory: 64Gi
  dependencies:
    provides:
      - llvm=${{package.full-version}}

vars:
  llvm-prefix: "/usr/lib/llvm-18"
  clang-prefix: "/usr/lib/llvm-18/lib/clang/18"
  py-version: 3.13

var-transforms:
  - from: ${{package.version}}
    match: ^(\d+).*
    replace: $1
    to: major-version
  - from: ${{package.version}}
    match: ^(\d+\.\d+).*
    replace: $1
    to: major-minor-version

environment:
  contents:
    packages:
      - binutils-dev
      - build-base
      - busybox
      - ca-certificates-bundle
      - cmake
      - gcc-14-default
      - git
      - help2man
      - libffi-dev
      - libxml2-dev
      - openssf-compiler-options
      - pkgconf
      - python-3.13
      - samurai
      - wolfi-base
      - zlib-dev

pipeline:
  - uses: git-checkout
    with:
      repository: https://github.com/llvm/llvm-project
      tag: llvmorg-${{package.version}}
      expected-commit: 3b5b5c1ec4a3095ab096dd780e84d7ab81f3d7ff

  - runs: |
      ffi_include_dir="$(pkg-config --cflags-only-I libffi | sed 's|^-I||g')"
      python_version=$(python${{vars.py-version}} -V | sed 's/.*\([0-9]\{1,\}\.[0-9]\{1,\}\)\..*/\1/')

      cmake -B output -G Ninja -S llvm -Wno-dev \
        -DCMAKE_BUILD_TYPE=Release \
        -DCMAKE_INSTALL_PREFIX=${{vars.llvm-prefix}} \
        -DCMAKE_PREFIX_PATH=${{vars.llvm-prefix}} \
        -DENABLE_LINKER_BUILD_ID=ON \
        -DFFI_INCLUDE_DIR="${ffi_include_dir}" \
        -DLLVM_BINUTILS_INCDIR=/usr/include \
        -DLLVM_BUILD_DOCS=OFF \
        -DLLVM_BUILD_EXAMPLES=OFF \
        -DLLVM_BUILD_EXTERNAL_COMPILER_RT=ON \
        -DLLVM_BUILD_LLVM_DYLIB=ON \
        -DLLVM_BUILD_TESTS=OFF \
        -DLLVM_INCLUDE_TESTS=OFF \
        -DLLVM_DEFAULT_TARGET_TRIPLE="${{build.arch}}-unknown-linux-gnu" \
        -DLLVM_ENABLE_ASSERTIONS=OFF \
        -DLLVM_ENABLE_FFI=ON \
        -DLLVM_ENABLE_LIBCXX=ON \
        -DLLVM_ENABLE_PIC=ON \
        -DLLVM_ENABLE_PROJECTS="clang;lld;clang-tools-extra" \
        -DLLVM_ENABLE_RUNTIMES="compiler-rt;libcxx;libcxxabi;libunwind" \
        -DLLVM_ENABLE_RTTI=ON \
        -DLLVM_ENABLE_SPHINX=OFF \
        -DLLVM_ENABLE_TERMINFO=ON \
        -DLLVM_ENABLE_ZLIB=ON \
        -DLLVM_INSTALL_UTILS=ON \
        -DLLVM_HOST_TRIPLE="${{build.arch}}-unknown-linux-gnu" \
        -DLLVM_INCLUDE_EXAMPLES=OFF \
        -DLLVM_LINK_LLVM_DYLIB=ON \
        -DLLVM_APPEND_VC_REV=OFF \
        -DLLVM_INCLUDE_BENCHMARKS=OFF \
        -DCLANG_CONFIG_FILE_SYSTEM_DIR=/etc/clang-${{vars.major-version}} \
        -DCLANG_ENABLE_ARCMT=ON \
        -DCLANG_ENABLE_STATIC_ANALYZER=ON \
        -DCLANG_LINK_CLANG_DYLIB=ON \
        -DCLANG_PLUGIN_SUPPORT=ON \
        -DCLANG_PYTHON_BINDINGS_VERSIONS="$python_version" \
        -DCLANG_VENDOR=Wolfi \
        -DLIBCLANG_BUILD_STATIC=ON \
        -DLIBUNWIND_HAS_NODEFAULTLIBS_FLAG=OFF \
        -DCOMPILER_RT_INCLUDE_TESTS=OFF \
        -DCOMPILER_RT_BUILD_SANITIZERS=ON \
        -DCOMPILER_RT_INSTALL_PATH="${{vars.clang-prefix}}" \
        -DCOMPILER_RT_BUILD_GWP_ASAN=OFF

      cmake --build output --target llvm-tblgen
      cmake --build output --target clang-tblgen

  - uses: cmake/build

  - uses: cmake/install

  - runs: |
      mkdir -p ${{targets.contextdir}}/usr/lib/cmake
      ln -s ${{vars.llvm-prefix}}/lib/cmake/llvm ${{targets.contextdir}}/usr/lib/cmake/llvm

  - uses: strip

subpackages:
  - name: libLLVM-${{vars.major-version}}
    description: LLVM ${{vars.major-version}} runtime library
    dependencies:
      provides:
        - libLLVM=${{package.full-version}}
    pipeline:
      - runs: |
          soname="libLLVM.so.${{vars.major-minor-version}}"
          sonamefull="libLLVM-${{vars.major-version}}.so"
          mkdir -p ${{targets.contextdir}}/${{vars.llvm-prefix}}/lib/
          mv ${{targets.destdir}}/${{vars.llvm-prefix}}/lib/$soname ${{targets.contextdir}}/usr/lib/
          ln -s $soname ${{targets.contextdir}}/usr/lib/$sonamefull
          ln -sf ../../$soname ${{targets.destdir}}/${{vars.llvm-prefix}}/lib/$soname
          ln -sf ../../$soname ${{targets.destdir}}/${{vars.llvm-prefix}}/lib/$sonamefull
    test:
      pipeline:
        - uses: test/tw/ldd-check

  - name: libclang-cpp-${{vars.major-version}}
    description: Clang ${{vars.major-version}} runtime library
    dependencies:
      provides:
        - libclang-cpp=${{package.full-version}}
      runtime:
        - libLLVM=${{package.full-version}}
    pipeline:
      - runs: |
          sonamefull="libclang-cpp.so.${{vars.major-minor-version}}"
          mkdir -p ${{targets.contextdir}}/usr/lib/
          mv ${{targets.destdir}}/${{vars.llvm-prefix}}/lib/$sonamefull ${{targets.contextdir}}/usr/lib/

  - name: compiler-rt-${{vars.major-version}}
    description: Clang ${{vars.major-version}} compiler runtime
    dependencies:
      provides:
        - compiler-rt=${{package.full-version}}
    pipeline:
      - runs: |
          mkdir -p ${{targets.contextdir}}/${{vars.clang-prefix}}/bin
          mv ${{targets.destdir}}/${{vars.clang-prefix}}/bin/hwasan_symbolize ${{targets.contextdir}}/${{vars.clang-prefix}}/bin/

          mkdir -p ${{targets.contextdir}}/${{vars.clang-prefix}}/lib/${{build.arch}}-unknown-linux-gnu
          mv ${{targets.destdir}}/${{vars.clang-prefix}}/lib/${{build.arch}}-unknown-linux-gnu/*clang_rt* \
            ${{targets.contextdir}}/${{vars.clang-prefix}}/lib/${{build.arch}}-unknown-linux-gnu/
          mv ${{targets.destdir}}/${{vars.clang-prefix}}/lib/${{build.arch}}-unknown-linux-gnu/*orc_rt* \
            ${{targets.contextdir}}/${{vars.clang-prefix}}/lib/${{build.arch}}-unknown-linux-gnu/

          mkdir -p ${{targets.contextdir}}/${{vars.clang-prefix}}/share
          mv ${{targets.destdir}}/${{vars.clang-prefix}}/share/*abilist* ${{targets.contextdir}}/${{vars.clang-prefix}}/share/
          mv ${{targets.destdir}}/${{vars.clang-prefix}}/share/*ignorelist* ${{targets.contextdir}}/${{vars.clang-prefix}}/share/

          mkdir -p ${{targets.contextdir}}/${{vars.clang-prefix}}/include
          mv ${{targets.destdir}}/${{vars.clang-prefix}}/include/fuzzer ${{targets.contextdir}}/${{vars.clang-prefix}}/include/
          mv ${{targets.destdir}}/${{vars.clang-prefix}}/include/orc ${{targets.contextdir}}/${{vars.clang-prefix}}/include/
          mv ${{targets.destdir}}/${{vars.clang-prefix}}/include/profile ${{targets.contextdir}}/${{vars.clang-prefix}}/include/
          mv ${{targets.destdir}}/${{vars.clang-prefix}}/include/sanitizer ${{targets.contextdir}}/${{vars.clang-prefix}}/include/
          mv ${{targets.destdir}}/${{vars.clang-prefix}}/include/xray ${{targets.contextdir}}/${{vars.clang-prefix}}/include/

  - name: clang-${{vars.major-version}}-analyzer
    description: Clang ${{vars.major-version}} analyzer
    dependencies:
      provides:
        - clang-analyzer=${{package.full-version}}
      runtime:
        - clang=${{package.full-version}}
        - perl
        - py3-clang=${{package.full-version}}
    pipeline:
      - runs: |
          mkdir -p ${{targets.contextdir}}/${{vars.llvm-prefix}}/bin
          mv ${{targets.destdir}}/${{vars.llvm-prefix}}/bin/scan* ${{targets.contextdir}}/${{vars.llvm-prefix}}/bin/
          mv ${{targets.destdir}}/${{vars.llvm-prefix}}/bin/analyze-build* ${{targets.contextdir}}/${{vars.llvm-prefix}}/bin/
          mv ${{targets.destdir}}/${{vars.llvm-prefix}}/bin/intercept-build* ${{targets.contextdir}}/${{vars.llvm-prefix}}/bin/

          mkdir -p ${{targets.contextdir}}/usr/bin
          for path in ${{targets.contextdir}}/${{vars.llvm-prefix}}/bin/*; do
            name=${path##*/}
            ln -s ../lib/llvm-${{vars.major-version}}/bin/$name ${{targets.contextdir}}/usr/bin/$name
          done

          mkdir -p ${{targets.contextdir}}/${{vars.llvm-prefix}}/libexec
          mv ${{targets.destdir}}/${{vars.llvm-prefix}}/libexec/*-analyzer* ${{targets.contextdir}}/${{vars.llvm-prefix}}/libexec/
          mv ${{targets.destdir}}/${{vars.llvm-prefix}}/libexec/analyze-* ${{targets.contextdir}}/${{vars.llvm-prefix}}/libexec/
          mv ${{targets.destdir}}/${{vars.llvm-prefix}}/libexec/intercept-* ${{targets.contextdir}}/${{vars.llvm-prefix}}/libexec/

          mkdir -p ${{targets.contextdir}}/${{vars.llvm-prefix}}/share
          mv ${{targets.destdir}}/${{vars.llvm-prefix}}/share/scan-* ${{targets.contextdir}}/${{vars.llvm-prefix}}/share/

          mkdir -p ${{targets.contextdir}}/${{vars.llvm-prefix}}/lib
          mv ${{targets.destdir}}/${{vars.llvm-prefix}}/lib/libear* ${{targets.contextdir}}/${{vars.llvm-prefix}}/lib/
    test:
      pipeline:
        - runs: |
            analyze-build --help
            intercept-build --help
            scan-build --help
            scan-view --help

  - name: clang-${{vars.major-version}}-extras
    description: Clang ${{vars.major-version}} extras
    dependencies:
      provides:
        - clang-extras=${{package.full-version}}
      runtime:
        - clang=${{package.full-version}}
    pipeline:
      - runs: |
          mkdir -p ${{targets.contextdir}}/${{vars.llvm-prefix}}/bin
          mv ${{targets.destdir}}/${{vars.llvm-prefix}}/bin/clang-apply-replacements* ${{targets.contextdir}}/${{vars.llvm-prefix}}/bin/
          mv ${{targets.destdir}}/${{vars.llvm-prefix}}/bin/clang-change-namespace* ${{targets.contextdir}}/${{vars.llvm-prefix}}/bin/
          mv ${{targets.destdir}}/${{vars.llvm-prefix}}/bin/clang-check* ${{targets.contextdir}}/${{vars.llvm-prefix}}/bin/
          mv ${{targets.destdir}}/${{vars.llvm-prefix}}/bin/clang-doc* ${{targets.contextdir}}/${{vars.llvm-prefix}}/bin/
          mv ${{targets.destdir}}/${{vars.llvm-prefix}}/bin/clang-extdef-mapping* ${{targets.contextdir}}/${{vars.llvm-prefix}}/bin/
          mv ${{targets.destdir}}/${{vars.llvm-prefix}}/bin/clang-format* ${{targets.contextdir}}/${{vars.llvm-prefix}}/bin/
          mv ${{targets.destdir}}/${{vars.llvm-prefix}}/bin/clang-include-fixer* ${{targets.contextdir}}/${{vars.llvm-prefix}}/bin/
          mv ${{targets.destdir}}/${{vars.llvm-prefix}}/bin/clang-move* ${{targets.contextdir}}/${{vars.llvm-prefix}}/bin/
          mv ${{targets.destdir}}/${{vars.llvm-prefix}}/bin/clang-offload-bundler* ${{targets.contextdir}}/${{vars.llvm-prefix}}/bin/
          mv ${{targets.destdir}}/${{vars.llvm-prefix}}/bin/clang-offload-packager* ${{targets.contextdir}}/${{vars.llvm-prefix}}/bin/
          mv ${{targets.destdir}}/${{vars.llvm-prefix}}/bin/clang-query* ${{targets.contextdir}}/${{vars.llvm-prefix}}/bin/
          mv ${{targets.destdir}}/${{vars.llvm-prefix}}/bin/clang-refactor* ${{targets.contextdir}}/${{vars.llvm-prefix}}/bin/
          mv ${{targets.destdir}}/${{vars.llvm-prefix}}/bin/clang-rename* ${{targets.contextdir}}/${{vars.llvm-prefix}}/bin/
          mv ${{targets.destdir}}/${{vars.llvm-prefix}}/bin/clang-reorder-fields* ${{targets.contextdir}}/${{vars.llvm-prefix}}/bin/
          mv ${{targets.destdir}}/${{vars.llvm-prefix}}/bin/clang-repl* ${{targets.contextdir}}/${{vars.llvm-prefix}}/bin/
          mv ${{targets.destdir}}/${{vars.llvm-prefix}}/bin/clang-scan-deps* ${{targets.contextdir}}/${{vars.llvm-prefix}}/bin/
          mv ${{targets.destdir}}/${{vars.llvm-prefix}}/bin/clang-tidy* ${{targets.contextdir}}/${{vars.llvm-prefix}}/bin/
          mv ${{targets.destdir}}/${{vars.llvm-prefix}}/bin/clangd* ${{targets.contextdir}}/${{vars.llvm-prefix}}/bin/
          mv ${{targets.destdir}}/${{vars.llvm-prefix}}/bin/c-index-test* ${{targets.contextdir}}/${{vars.llvm-prefix}}/bin/
          mv ${{targets.destdir}}/${{vars.llvm-prefix}}/bin/diagtool* ${{targets.contextdir}}/${{vars.llvm-prefix}}/bin/
          mv ${{targets.destdir}}/${{vars.llvm-prefix}}/bin/find-all-symbols* ${{targets.contextdir}}/${{vars.llvm-prefix}}/bin/
          mv ${{targets.destdir}}/${{vars.llvm-prefix}}/bin/git-clang-format* ${{targets.contextdir}}/${{vars.llvm-prefix}}/bin/
          mv ${{targets.destdir}}/${{vars.llvm-prefix}}/bin/hmaptool* ${{targets.contextdir}}/${{vars.llvm-prefix}}/bin/
          mv ${{targets.destdir}}/${{vars.llvm-prefix}}/bin/modularize* ${{targets.contextdir}}/${{vars.llvm-prefix}}/bin/
          mv ${{targets.destdir}}/${{vars.llvm-prefix}}/bin/pp-trace* ${{targets.contextdir}}/${{vars.llvm-prefix}}/bin/
          mv ${{targets.destdir}}/${{vars.llvm-prefix}}/bin/run-clang-tidy* ${{targets.contextdir}}/${{vars.llvm-prefix}}/bin/

          mkdir -p ${{targets.contextdir}}/usr/bin
          for path in ${{targets.contextdir}}/${{vars.llvm-prefix}}/bin/*; do
            name=${path##*/}
            ln -s ../lib/llvm-${{vars.major-version}}/bin/$name ${{targets.contextdir}}/usr/bin/$name
          done

          mkdir -p ${{targets.contextdir}}/${{vars.llvm-prefix}}/share/clang
          mv ${{targets.destdir}}/${{vars.llvm-prefix}}/share/clang/clang-include-fixer* ${{targets.contextdir}}/${{vars.llvm-prefix}}/share/clang/
          mv ${{targets.destdir}}/${{vars.llvm-prefix}}/share/clang/clang-format*.py ${{targets.contextdir}}/${{vars.llvm-prefix}}/share/clang/
          mv ${{targets.destdir}}/${{vars.llvm-prefix}}/share/clang/*clang-tidy* ${{targets.contextdir}}/${{vars.llvm-prefix}}/share/clang/
          mv ${{targets.destdir}}/${{vars.llvm-prefix}}/share/clang/run-find-all-symbols.py ${{targets.contextdir}}/${{vars.llvm-prefix}}/share/clang/

          mkdir -p ${{targets.contextdir}}/usr/share/emacs/site-lisp
          mv ${{targets.destdir}}/${{vars.llvm-prefix}}/share/clang/clang-*.el \
            ${{targets.contextdir}}/usr/share/emacs/site-lisp
    test:
      pipeline:
        - runs: |
            clang-apply-replacements --version
            clang-apply-replacements --help
            clang-change-namespace --version
            clang-change-namespace --help
            clang-check --version
            clang-check --help
            clang-doc --version
            clang-doc --help
            clang-extdef-mapping --version
            clang-extdef-mapping --help
            clang-format --version
            clang-format --help
            clang-include-fixer --version
            clang-include-fixer --help
            clang-move --version
            clang-move --help
            clang-offload-bundler --version
            clang-offload-bundler --help
            clang-offload-packager --version
            clang-offload-packager --help
            clang-query --version
            clang-query --help
            clang-refactor --version
            clang-refactor --help
            clang-rename --version
            clang-rename --help
            clang-reorder-fields --version
            clang-reorder-fields --help
            clang-repl --version
            clang-repl --help
            clang-scan-deps --version
            clang-scan-deps --help
            clang-tidy --version
            clang-tidy --help
            clangd --version
            clangd --help
            find-all-symbols --version
            find-all-symbols --help
            modularize --version
            modularize --help
            pp-trace --version
            pp-trace --help

  - name: py3-clang-${{vars.major-version}}
    description: Clang ${{vars.major-version}} Python bindings
    dependencies:
      provides:
        - py3-clang=${{package.full-version}}
      runtime:
        - libLLVM=${{package.full-version}}
        - libclang-cpp=${{package.full-version}}
        - python-${{vars.py-version}}
    pipeline:
      - runs: |
          sitedir=$(python3 -c "import site; print(site.getsitepackages()[0])")

          mkdir -p ${{targets.contextdir}}/${{vars.llvm-prefix}}/lib
          mv ${{targets.destdir}}/${{vars.llvm-prefix}}/lib/python* ${{targets.contextdir}}/${{vars.llvm-prefix}}/lib/

          mkdir -p ${{targets.contextdir}}/${{vars.llvm-prefix}}/share/clang
          mv ${{targets.destdir}}/${{vars.llvm-prefix}}/share/clang/clang-rename.py ${{targets.contextdir}}/${{vars.llvm-prefix}}/share/clang/

          mkdir -p ${{targets.contextdir}}/"$sitedir"
          mv ${{targets.destdir}}/${{vars.llvm-prefix}}/lib/libscanbuild ${{targets.contextdir}}/"$sitedir"
    test:
      pipeline:
        - uses: python/import
          with:
            python: python${{vars.py-version}}
            import: libscanbuild

  - name: clang-${{vars.major-version}}
    description: C language family frontend for LLVM ${{vars.major-version}}
    dependencies:
      provides:
        - clang=${{package.full-version}}
      runtime:
        - gcc
        - glibc-dev
        - libLLVM=${{package.full-version}}
        - libclang-cpp=${{package.full-version}}
        - llvm=${{package.full-version}}
        - openssf-compiler-options
    pipeline:
      - runs: |
          help2man --no-info \
            --source "Wolfi" \
            --name "Wolfi Clang ${{package.version}}-r${{package.epoch}}" \
            --version-string "${{package.version}}-r${{package.epoch}}" \
            --help-option "--help-hidden" \
            ./output/bin/clang > clang.1

          mkdir -p ${{targets.contextdir}}/usr/lib
          install -Dm644 output/lib/libclang.a -t ${{targets.contextdir}}/usr/lib/

          mkdir -p ${{targets.contextdir}}/usr/share/man/man1
          install -Dm644 clang.1 -t ${{targets.contextdir}}/usr/share/man/man1/

          mkdir -p ${{targets.contextdir}}/usr/share/bash-completion/completions
          mv ${{targets.destdir}}/${{vars.llvm-prefix}}/share/clang/bash-autocomplete.sh \
            ${{targets.contextdir}}/usr/share/bash-completion/completions/clang

          mkdir -p ${{targets.contextdir}}/${{vars.llvm-prefix}}/bin
          mv ${{targets.destdir}}/${{vars.llvm-prefix}}/bin/*clang* ${{targets.contextdir}}/${{vars.llvm-prefix}}/bin/
          mv ${{targets.destdir}}/${{vars.llvm-prefix}}/bin/amdgpu-arch ${{targets.contextdir}}/${{vars.llvm-prefix}}/bin/
          mv ${{targets.destdir}}/${{vars.llvm-prefix}}/bin/nvptx-arch ${{targets.contextdir}}/${{vars.llvm-prefix}}/bin/

          mkdir -p ${{targets.contextdir}}/usr/bin
          for path in ${{targets.contextdir}}/${{vars.llvm-prefix}}/bin/*; do
            name=${path##*/}
            ln -s ../lib/llvm-${{vars.major-version}}/bin/$name ${{targets.contextdir}}/usr/bin/$name
          done

          mkdir -p ${{targets.contextdir}}/${{vars.llvm-prefix}}/lib
          mv ${{targets.destdir}}/${{vars.llvm-prefix}}/lib/*clang* ${{targets.contextdir}}/${{vars.llvm-prefix}}/lib/
          mv ${{targets.destdir}}/${{vars.llvm-prefix}}/lib/libfindAllSymbols.a ${{targets.contextdir}}/${{vars.llvm-prefix}}/lib/

          mkdir -p ${{targets.contextdir}}/${{vars.llvm-prefix}}/lib/cmake
          mv ${{targets.destdir}}/${{vars.llvm-prefix}}/lib/cmake/*clang* ${{targets.contextdir}}/${{vars.llvm-prefix}}/lib/cmake/

          mkdir -p ${{targets.contextdir}}/${{vars.llvm-prefix}}/share
          mv ${{targets.destdir}}/${{vars.llvm-prefix}}/share/*clang* ${{targets.contextdir}}/${{vars.llvm-prefix}}/share/

          mkdir -p ${{targets.contextdir}}/${{vars.llvm-prefix}}/include
          mv ${{targets.destdir}}/${{vars.llvm-prefix}}/include/*clang* ${{targets.contextdir}}/${{vars.llvm-prefix}}/include/

          mkdir -p ${{targets.contextdir}}/usr/lib/clang
          ln -s ../llvm-${{vars.major-version}}/lib/clang/${{vars.major-version}} ${{targets.contextdir}}/usr/lib/clang/${{vars.major-version}}

          # Make libclang public
          soname="libclang.so.${{vars.major-minor-version}}"
          sonamefull="libclang.so.${{package.version}}"

          # Move from private Clang lib to public lib
          mkdir -p ${{targets.contextdir}}/usr/lib/
          mv ${{targets.contextdir}}/${{vars.llvm-prefix}}/lib/$sonamefull ${{targets.contextdir}}/usr/lib/

          # Correct symlinks to libclang
          ln -s $sonamefull ${{targets.contextdir}}/usr/lib/$soname
          ln -sf ../../$sonamefull ${{targets.contextdir}}/${{vars.llvm-prefix}}/lib/$soname
          ln -sf ../../$sonamefull ${{targets.contextdir}}/${{vars.llvm-prefix}}/lib/$sonamefull
    test:
      pipeline:
        - uses: test/tw/ldd-check
        - uses: test/compiler-hardening-check
          with:
            cc: clang-${{vars.major-version}}
        - runs: |
            amdgpu-arch --version
            amdgpu-arch --help
            clang --version
            clang --help
            clang++ --version
            clang++ --help
            clang-${{vars.major-version}} --version
            clang-${{vars.major-version}} --help
            clang-cl --version
            clang-cpp --version
            clang-cpp --help
            clang-include-cleaner --version
            clang-include-cleaner --help
            clang-linker-wrapper --version
            clang-linker-wrapper --help
            clang-pseudo --version
            clang-pseudo --help
            nvptx-arch --version
            nvptx-arch --help

  - name: lld-${{vars.major-version}}
    description: LLVM linker
    dependencies:
      provides:
        - lld=${{package.full-version}}
        - llvm-lld-${{vars.major-version}}=${{package.full-version}}
    pipeline:
      - runs: |
          mkdir -p ${{targets.contextdir}}/usr/bin
          mv ${{targets.destdir}}/${{vars.llvm-prefix}}/bin/lld* ${{targets.contextdir}}/usr/bin/
          mv ${{targets.destdir}}/${{vars.llvm-prefix}}/bin/*lld ${{targets.contextdir}}/usr/bin/
          mv ${{targets.destdir}}/${{vars.llvm-prefix}}/bin/wasm-ld ${{targets.contextdir}}/usr/bin/
    test:
      pipeline:
        - runs: |
            ld.lld --version
            ld64.lld --version
            lld-link --version
            wasm-ld --version
            ld.lld --help
            ld64.lld --help
            wasm-ld --help

  - name: lld-${{vars.major-version}}-static
    description: LLVM linker static libraries
    dependencies:
      provides:
        - lld-static=${{package.full-version}}
        - llvm-lld-${{vars.major-version}}-static=${{package.full-version}}
    pipeline:
      - runs: |
          mkdir -p ${{targets.contextdir}}/usr/lib
          mv ${{targets.destdir}}/${{vars.llvm-prefix}}/lib/*lld*.a ${{targets.contextdir}}/usr/lib/

  - name: lld-${{vars.major-version}}-dev
    description: LLVM linker development files
    dependencies:
      provides:
        - lld-dev=${{package.full-version}}
        - llvm-lld-${{vars.major-version}}-dev=${{package.full-version}}
      runtime:
        - lld=${{package.full-version}}
        - lld-static=${{package.full-version}}
    pipeline:
      - runs: |
          mkdir -p ${{targets.contextdir}}/usr/include
          mv ${{targets.destdir}}/${{vars.llvm-prefix}}/include/lld ${{targets.contextdir}}/usr/include/

          mkdir -p ${{targets.contextdir}}/usr/lib/cmake
          mv ${{targets.destdir}}/${{vars.llvm-prefix}}/lib/cmake/lld ${{targets.contextdir}}/usr/lib/cmake/

  - name: libcxxabi1-${{vars.major-version}}
    description: LLVM libc++ ABI 1
    dependencies:
      provider-priority: ${{vars.major-version}}
      provides:
        - libcxxabi1=${{package.full-version}}
        - llvm-libcxxabi-${{vars.major-version}}=${{package.full-version}}
    pipeline:
      - runs: |
          mkdir -p ${{targets.contextdir}}/usr/lib
          mv ${{targets.destdir}}/${{vars.llvm-prefix}}/lib/${{build.arch}}-unknown-linux-gnu/libc++abi*.so.* ${{targets.contextdir}}/usr/lib/
    test:
      pipeline:
        - uses: test/tw/ldd-check

  - name: libcxx1-${{vars.major-version}}
    description: LLVM libc++ 1
    dependencies:
      provider-priority: ${{vars.major-version}}
      runtime:
        - libcxxabi1=${{package.full-version}}
      provides:
        - libcxx1=${{package.full-version}}
        - llvm-libcxx-${{vars.major-version}}=${{package.full-version}}
    pipeline:
      - runs: |
          mkdir -p ${{targets.contextdir}}/usr/lib
          mv ${{targets.destdir}}/${{vars.llvm-prefix}}/lib/${{build.arch}}-unknown-linux-gnu/libc++*.so.* ${{targets.contextdir}}/usr/lib/
    test:
      pipeline:
        - uses: test/tw/ldd-check

  - name: libcxx1-${{vars.major-version}}-static
    description: Static library for LLVM libc++ 1
    dependencies:
      provides:
        - libcxx1-static=${{package.full-version}}
        - llvm-libcxx-${{vars.major-version}}-static=${{package.full-version}}
    pipeline:
      - runs: |
          mkdir -p ${{targets.contextdir}}/usr/lib
          mv ${{targets.destdir}}/${{vars.llvm-prefix}}/lib/${{build.arch}}-unknown-linux-gnu/libc++*.a ${{targets.contextdir}}/usr/lib/

  - name: libcxx1-${{vars.major-version}}-dev
    description: Development files for LLVM libc++ 1
    dependencies:
      provides:
        - libcxx1-dev=${{package.full-version}}
        - llvm-libcxx-${{vars.major-version}}-dev=${{package.full-version}}
      runtime:
        - libcxx1=${{package.full-version}}
        - libcxx1-static=${{package.full-version}}
    pipeline:
      - runs: |
          mkdir -p ${{targets.contextdir}}/usr/lib
          mkdir -p ${{targets.contextdir}}/usr/include
          mv ${{targets.destdir}}/${{vars.llvm-prefix}}/lib/${{build.arch}}-unknown-linux-gnu/libc++*.so ${{targets.contextdir}}/usr/lib/
          mv ${{targets.destdir}}/${{vars.llvm-prefix}}/include/c++ ${{targets.contextdir}}/usr/include/
          cp -r ${{targets.destdir}}/${{vars.llvm-prefix}}/include/${{build.arch}}-unknown-linux-gnu/c++/v1/* ${{targets.contextdir}}/usr/include/c++/v1/
          rm -r ${{targets.destdir}}/${{vars.llvm-prefix}}/include/${{build.arch}}-unknown-linux-gnu/c++
    test:
      pipeline:
        - uses: test/tw/ldd-check

  - name: llvm-libunwind1-${{vars.major-version}}
    description: LLVM libunwind 1
    dependencies:
      provider-priority: ${{vars.major-version}}
      provides:
        - llvm-libunwind=${{package.full-version}}
        - llvm-libunwind-${{vars.major-version}}=${{package.full-version}}
    pipeline:
      - runs: |
          mkdir -p ${{targets.contextdir}}/usr/lib
          mv ${{targets.destdir}}/${{vars.llvm-prefix}}/lib/${{build.arch}}-unknown-linux-gnu/libunwind.so.* ${{targets.contextdir}}/usr/lib/
    test:
      pipeline:
        - uses: test/tw/ldd-check

  - name: llvm-libunwind1-${{vars.major-version}}-static
    description: Static library for LLVM libunwind 1
    dependencies:
      provides:
        - llvm-libunwind-static=${{package.full-version}}
        - llvm-libunwind-${{vars.major-version}}-static=${{package.full-version}}
    pipeline:
      - runs: |
          mkdir -p ${{targets.contextdir}}/usr/lib
          mv ${{targets.destdir}}/${{vars.llvm-prefix}}/lib/${{build.arch}}-unknown-linux-gnu/libunwind.a ${{targets.contextdir}}/usr/lib/

  - name: llvm-libunwind1-${{vars.major-version}}-dev
    description: Development files for LLVM libunwind 1
    dependencies:
      provides:
        - llvm-libunwind-dev=${{package.full-version}}
        - llvm-libunwind-${{vars.major-version}}-dev=${{package.full-version}}
      runtime:
        - llvm-libunwind1-${{vars.major-version}}=${{package.full-version}}
        - llvm-libunwind1-${{vars.major-version}}-static=${{package.full-version}}
    pipeline:
      - runs: |
          mkdir -p ${{targets.contextdir}}/usr/lib
          mkdir -p ${{targets.contextdir}}/usr/include/mach-o
          mv ${{targets.destdir}}/${{vars.llvm-prefix}}/lib/${{build.arch}}-unknown-linux-gnu/libunwind.so ${{targets.contextdir}}/usr/lib/
          mv ${{targets.destdir}}/${{vars.llvm-prefix}}/include/*unwind* ${{targets.contextdir}}/usr/include/
          mv ${{targets.destdir}}/${{vars.llvm-prefix}}/include/mach-o/*unwind* ${{targets.contextdir}}/usr/include/mach-o/

  - name: llvm-cmake-${{vars.major-version}}
    description: CMake macros for LLVM ${{vars.major-version}}
    dependencies:
      provides:
        - llvm-cmake=${{package.full-version}}
      runtime:
        - cmake
    pipeline:
      - runs: |
          mkdir -p ${{targets.contextdir}}/${{vars.llvm-prefix}}/share/cmake/Modules
          cp -r ./cmake/Modules/* ${{targets.contextdir}}/${{vars.llvm-prefix}}/share/cmake/Modules/

  - name: ${{package.name}}-dev
    description: Development headers for LLVM ${{vars.major-version}}
    dependencies:
      provides:
        - llvm-dev=${{package.full-version}}
      runtime:
        - llvm=${{package.full-version}}
    pipeline:
      - uses: split/dev
      - runs: |
          mkdir -p ${{targets.contextdir}}/${{vars.llvm-prefix}}/bin
          mv ${{targets.destdir}}/${{vars.llvm-prefix}}/bin/llvm-config ${{targets.contextdir}}/${{vars.llvm-prefix}}/bin/

          mkdir -p ${{targets.contextdir}}/usr/bin
          ln -s ../lib/llvm-${{vars.major-version}}/bin/llvm-config ${{targets.contextdir}}/usr/bin/llvm-config

          # Symlink binaries to /usr/bin in main LLVM package
          # Must come last after we've split away everything else
          mkdir -p ${{targets.destdir}}/usr/bin
          for path in ${{targets.destdir}}/${{vars.llvm-prefix}}/bin/*; do
            name=${path##*/}
            ln -s ../lib/llvm-${{vars.major-version}}/bin/$name ${{targets.destdir}}/usr/bin/$name
          done
    test:
      pipeline:
        - uses: test/tw/ldd-check
        - runs: |
            llvm-config --version
            llvm-config --help

update:
  enabled: true
  ignore-regex-patterns:
    - 'init'
    - 'rc'
  github:
    identifier: llvm/llvm-project
    strip-prefix: llvmorg-
    tag-filter: llvmorg-18.1.
    use-tag: true

test:
  pipeline:
    - name: llvm interpreter version test
      runs: |
        lli --version | grep ${{package.version}}
        FileCheck --version
        FileCheck --help
        bugpoint --version
        bugpoint --help
        count --version
        count --help
        dsymutil --version
        dsymutil --help
        llc --help
        lli --help
        llvm-addr2line --version
        llvm-addr2line --help
        llvm-ar --version
        llvm-ar --help
        llvm-as --version
        llvm-as --help
        llvm-bcanalyzer --version
        llvm-bcanalyzer --help
        llvm-bitcode-strip --version
        llvm-bitcode-strip --help
        llvm-cat --version
        llvm-cat --help
        llvm-cfi-verify --version
        llvm-cfi-verify --help
        llvm-cov --version
        llvm-cov --help
        llvm-cvtres -h
        llvm-cxxdump --version
        llvm-cxxdump --help
        llvm-cxxfilt --version
        llvm-cxxfilt --help
        llvm-cxxmap --version
        llvm-cxxmap --help
        llvm-debuginfo-analyzer --version
        llvm-debuginfo-analyzer --help
        llvm-debuginfod --help
        llvm-debuginfod-find --version
        llvm-debuginfod-find --help
        llvm-diff --version
        llvm-diff --help
        llvm-dis --version
        llvm-dis --help
        llvm-dwarfdump --version
        llvm-dwarfdump --help
        llvm-dwarfutil --version
        llvm-dwarfutil --help
        llvm-dwp --version
        llvm-dwp --help
        llvm-exegesis --version
        llvm-exegesis --help
        llvm-extract --version
        llvm-extract --help
        llvm-gsymutil --version
        llvm-gsymutil --help
        llvm-ifs --version
        llvm-ifs --help
        llvm-install-name-tool --version
        llvm-install-name-tool --help
        llvm-jitlink --version
        llvm-jitlink --help
        llvm-lib --version
        llvm-lib --help
        llvm-libtool-darwin --version
        llvm-libtool-darwin --help
        llvm-link --version
        llvm-link --help
        llvm-lipo --version
        llvm-lipo --help
        llvm-lto --version
        llvm-lto --help
        llvm-mc --version
        llvm-mc --help
        llvm-mca --version
        llvm-mca --help
        llvm-ml --version
        llvm-ml --help
        llvm-modextract --version
        llvm-modextract --help
        llvm-mt -h
        llvm-nm --version
        llvm-nm --help
        llvm-objcopy --version
        llvm-objcopy --help
        llvm-objdump --version
        llvm-objdump --help
        llvm-opt-report --version
        llvm-opt-report --help
        llvm-otool --version
        llvm-otool --help
        llvm-pdbutil --version
        llvm-pdbutil --help
        llvm-profdata --version
        llvm-profdata --help
        llvm-profgen --version
        llvm-profgen --help
        llvm-ranlib --version
        llvm-ranlib --help
        llvm-rc -h
        llvm-readelf --version
        llvm-readelf --help
        llvm-readobj --version
        llvm-readobj --help
        llvm-readtapi --version
        llvm-readtapi --help
        llvm-reduce --version
        llvm-reduce --help
        llvm-remarkutil --version
        llvm-remarkutil --help
        llvm-rtdyld --version
        llvm-rtdyld --help
        llvm-sim --version
        llvm-sim --help
        llvm-size --version
        llvm-size --help
        llvm-split --version
        llvm-split --help
        llvm-stress --version
        llvm-stress --help
        llvm-strings --version
        llvm-strings --help
        llvm-strip --version
        llvm-strip --help
        llvm-symbolizer --version
        llvm-symbolizer --help
        llvm-tblgen --version
        llvm-tblgen --help
        llvm-tli-checker version
        llvm-tli-checker --help
        llvm-undname --version
        llvm-undname --help
        llvm-windres --version
        llvm-windres --help
        llvm-xray --version
        llvm-xray --help
        obj2yaml --version
        obj2yaml --help
        opt --version
        opt --help
        sancov --version
        sancov --help
        sanstats --version
        sanstats --help
        split-file --version
        split-file --help
        verify-uselistorder --version
        verify-uselistorder --help
        yaml-bench --version
        yaml-bench --help
        yaml2obj --version
        yaml2obj --help
    - name: llvm compiler version test
      runs: |
        llc --version | grep ${{package.version}}
    - name: llvm interpreter test
      runs: |
        cat <<EOF > helloWorld.ll
        ; Copied directly from the documentation
        ; Declare the string constant as a global constant.
        @.str = private unnamed_addr constant [13 x i8] c"hello world\0A\00"

        ; External declaration of the puts function
        declare i32 @puts(i8* nocapture) nounwind

        ; Definition of main function
        define i32 @main() { ; i32()*
            ; Convert [13 x i8]* to i8  *...
            %cast210 = getelementptr [13 x i8],[13 x i8]* @.str, i64 0, i64 0

            ; Call puts function to write out the string to stdout.
            call i32 @puts(i8* %cast210)
            ret i32 0
        }

        ; Named metadata
        !0 = !{i32 42, null, !"string"}
        !foo = !{!0}
        EOF
        lli helloWorld.ll | grep "hello world" || exit 1
        llc helloWorld.ll
        cat helloWorld.s | grep "hello world" || exit 1
    - uses: test/tw/ldd-check<|MERGE_RESOLUTION|>--- conflicted
+++ resolved
@@ -1,14 +1,8 @@
 package:
   name: llvm-18
-<<<<<<< HEAD
   version: "18.1.8"
   epoch: 8
   description: Low-level virtual machine ${{vars.major-version}} - core frameworks
-=======
-  version: 18.1.8
-  epoch: 4
-  description: "low-level virtual machine - core frameworks"
->>>>>>> b1a13b2e
   copyright:
     - license: Apache-2.0
   resources:
