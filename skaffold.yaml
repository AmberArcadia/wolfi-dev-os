--- conflicted
+++ resolved
@@ -1,12 +1,7 @@
 package:
   name: skaffold
-<<<<<<< HEAD
   version: 2.10.1
   epoch: 0
-=======
-  version: 2.10.0
-  epoch: 4
->>>>>>> a21723c6
   description: Easy and Repeatable Kubernetes Development
   copyright:
     - license: Apache-2.0
