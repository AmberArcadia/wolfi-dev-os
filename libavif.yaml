--- conflicted
+++ resolved
@@ -1,12 +1,7 @@
 package:
   name: libavif
-<<<<<<< HEAD
-  version: 1.0.1
-  epoch: 2
-=======
   version: 1.0.3
-  epoch: 0
->>>>>>> f1e090da
+  epoch: 1
   description: Library for encoding and decoding .avif files
   copyright:
     - license: BSD-2-Clause
