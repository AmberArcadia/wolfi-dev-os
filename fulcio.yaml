--- conflicted
+++ resolved
@@ -1,12 +1,7 @@
 package:
   name: fulcio
-<<<<<<< HEAD
-  version: 1.5.0
+  version: 1.5.1
   epoch: 1
-=======
-  version: 1.5.1
-  epoch: 0
->>>>>>> 15c8b3eb
   description: Sigstore OIDC PKI
   copyright:
     - license: Apache-2.0
