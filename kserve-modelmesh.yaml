# Do not bump Netty. It pulls in an incompatible version of gRPC
package:
  name: kserve-modelmesh
  version: 0.12.0
<<<<<<< HEAD
  epoch: 14 # GHSA-4cx2-fc23-5wg6
=======
  epoch: 14 # GHSA-prj3-ccx8-p6x4
>>>>>>> 725a9ef8
  description: The ModelMesh framework is a mature, general-purpose model serving management/routing layer designed for high-scale, high-density and frequently-changing model use cases.
  dependencies:
    runtime:
      - bash # entrypoint script uses bash
      - openjdk-${{vars.java-version}}-default-jvm
  copyright:
    - license: Apache-2.0

vars:
  java-version: '17'

environment:
  contents:
    packages:
      - build-base
      - busybox
      - maven
      - openjdk-${{vars.java-version}}
  environment:
    JAVA_HOME: "/usr/lib/jvm/java-${{vars.java-version}}-openjdk"

pipeline:
  - uses: git-checkout
    with:
      repository: https://github.com/kserve/modelmesh.git
      tag: v${{package.version}}
      expected-commit: f8212c75fffba9af22c3f3831ea0a8caade518d2

  - uses: auth/maven

  - uses: maven/pombump

  - name: Compile
    runs: |
      mvn -B package -Dfile.encoding=UTF8 -DskipTests=true --file pom.xml
      mkdir -p ${{targets.destdir}}/opt/kserve/mmesh
      mv /home/build/target/dockerhome/* ${{targets.destdir}}/opt/kserve/mmesh/

      echo "$(date -d@${SOURCE_DATE_EPOCH} +%Y%m%d)-$(git rev-parse --short HEAD)" > ${{targets.destdir}}/opt/kserve/mmesh/build-version
      mkdir -p ${{targets.destdir}}/etc
      mkdir -p ${{targets.destdir}}/opt/kserve/mmesh/log
      chmod -R 775 ${{targets.destdir}}/opt/kserve/mmesh/
      touch ${{targets.destdir}}/etc/environment

subpackages:
  - name: kserve-modelmesh-compat
    description: "compat package with kserve/modelmesh image"
    pipeline:
      - runs: |
          mkdir -p "${{targets.contextdir}}/opt/kserve"
          ln -sf /opt/kserve/mmesh "${{targets.contextdir}}/opt/kserve/tas"

test:
  pipeline:
    - name: Verify compat packages exist at the right directories
      runs: |
        ls /opt/kserve/mmesh/lib/ | grep -q  'model-.*\.jar'
        ls /opt/kserve/mmesh/ | grep -q 'start.sh'

update:
  enabled: true
  github:
    identifier: kserve/modelmesh
    strip-prefix: v<|MERGE_RESOLUTION|>--- conflicted
+++ resolved
@@ -2,11 +2,7 @@
 package:
   name: kserve-modelmesh
   version: 0.12.0
-<<<<<<< HEAD
-  epoch: 14 # GHSA-4cx2-fc23-5wg6
-=======
-  epoch: 14 # GHSA-prj3-ccx8-p6x4
->>>>>>> 725a9ef8
+  epoch: 15 # GHSA-4cx2-fc23-5wg6
   description: The ModelMesh framework is a mature, general-purpose model serving management/routing layer designed for high-scale, high-density and frequently-changing model use cases.
   dependencies:
     runtime:
