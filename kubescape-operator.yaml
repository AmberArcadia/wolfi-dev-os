--- conflicted
+++ resolved
@@ -1,12 +1,7 @@
 package:
   name: kubescape-operator
-<<<<<<< HEAD
-  version: "0.2.101"
-  epoch: 1 # GHSA-jc7w-c686-c4v9
-=======
   version: "0.2.103"
-  epoch: 0 # CVE-2025-47907
->>>>>>> e3e4d88a
+  epoch: 0 #GHSA-jc7w-c686-c4v9
   description: Kubescape-Operator is an in-cluster component of the Kubescape security platform.
   copyright:
     - license: Apache-2.0
