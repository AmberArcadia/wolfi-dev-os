package:
  name: renovate
<<<<<<< HEAD
  version: 38.8.3
  epoch: 1
=======
  version: 38.9.3
  epoch: 0
>>>>>>> 3ec1e793
  description: "Automated dependency updates. Multi-platform and multi-language."
  copyright:
    - license: AGPL-3.0-only
  checks:
    disabled:
      - usrlocal
  dependencies:
    runtime:
      - git
      - nodejs-20

environment:
  contents:
    packages:
      - bash
      - build-base
      - busybox
      - ca-certificates-bundle
      - nodejs-20
      - npm

pipeline:
  - name: npm install
    runs: |
      npm install -g ${{package.name}}@${{package.version}} -prefix ${{targets.contextdir}}/usr/local/

      # https://github.com/browserify/resolve/issues/288
      sed -i 's/monorepo-symlink-test/false-positive/g' ${{targets.contextdir}}/usr/local/lib/node_modules/renovate/node_modules/resolve/test/resolver/multirepo/package.json

test:
  pipeline:
    - name: Verify renovate version
      runs: |
        renovate --version

update:
  enabled: true
  github:
    identifier: renovatebot/renovate
    use-tag: true<|MERGE_RESOLUTION|>--- conflicted
+++ resolved
@@ -1,12 +1,7 @@
 package:
   name: renovate
-<<<<<<< HEAD
-  version: 38.8.3
-  epoch: 1
-=======
   version: 38.9.3
   epoch: 0
->>>>>>> 3ec1e793
   description: "Automated dependency updates. Multi-platform and multi-language."
   copyright:
     - license: AGPL-3.0-only
