package:
  name: terraform-provider-random
  version: "3.7.1"
  epoch: 1
  description: Utility provider that supports the use of randomness within Terraform configurations.
  copyright:
    - license: MPL-2.0
  dependencies:
    runtime:
      - terraform-local-provider-config

pipeline:
  - uses: git-checkout
    with:
      expected-commit: f6ac5f9adf99b0b91c02a00dd9792509bf2a06c5
      repository: https://github.com/hashicorp/terraform-provider-random
      tag: v${{package.version}}

  - uses: go/bump
    with:
      deps: |-
<<<<<<< HEAD
        golang.org/x/crypto@v0.35.0
=======
        golang.org/x/net@v0.36.0
>>>>>>> 81efd936

  - uses: go/build
    with:
      output: terraform-provider-random
      packages: .
      vendor: "true"

  - runs: |
      GOARCH=$(go env GOARCH)
      mkdir -p "${{targets.destdir}}"/terraform/provider-mirror/registry.terraform.io/hashicorp/random/${{package.version}}/linux_${GOARCH}/
      ln -s /usr/bin/terraform-provider-random \
          "${{targets.destdir}}"/terraform/provider-mirror/registry.terraform.io/hashicorp/random/${{package.version}}/linux_${GOARCH}/terraform-provider-random_v${{package.version}}_x5

update:
  enabled: true
  github:
    identifier: hashicorp/terraform-provider-random
    strip-prefix: v

test:
  pipeline:
    - runs: |
        terraform-provider-random --help<|MERGE_RESOLUTION|>--- conflicted
+++ resolved
@@ -19,11 +19,8 @@
   - uses: go/bump
     with:
       deps: |-
-<<<<<<< HEAD
         golang.org/x/crypto@v0.35.0
-=======
         golang.org/x/net@v0.36.0
->>>>>>> 81efd936
 
   - uses: go/build
     with:
