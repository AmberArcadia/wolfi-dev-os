package:
  name: pyarrow
<<<<<<< HEAD
  epoch: 1
  version: 14.0.0
=======
  epoch: 4
  version: 14.0.2
>>>>>>> 504af925
  description: "Apache Arrow Python bindings"
  copyright:
    - license: Apache-2.0

environment:
  contents:
    packages:
      - apache-arrow-dev
      - build-base
      - busybox
      - ca-certificates-bundle
      - cmake
      - cython
      - numpy
      - openssl-dev
      - py3-pip
      - py3-setuptools
      - python3
      - python3-dev

pipeline:
  - uses: git-checkout
    working-directory: /home/build/apache-arrow
    with:
      repository: https://github.com/apache/arrow.git
      tag: apache-arrow-${{package.version}}
      expected-commit: 740889f413af9b1ae1d81eb1e5a4a9fb4ce9cf97

  - name: Build python
    working-directory: /home/build/apache-arrow/python
    runs: |
      export PYARROW_PARALLEL=4
      python setup.py build_ext --inplace \
        --with-acero \
        --with-parquet
      _py3ver=$(python3 -c 'import sys; print("{}.{}".format(sys.version_info.major, sys.version_info.minor))')
      mkdir -p ${{targets.destdir}}/usr/lib/python"$_py3ver"/site-packages
      cp -R pyarrow ${{targets.destdir}}/usr/lib/python"$_py3ver"/site-packages

update:
  enabled: true
  # There are some other things like js-* that break our update block.
  ignore-regex-patterns:
    - 'js-'
    - '.*\.dev$'
  github:
    use-tag: true
    identifier: apache/arrow
    strip-prefix: apache-arrow-
    tag-filter: apache-arrow-<|MERGE_RESOLUTION|>--- conflicted
+++ resolved
@@ -1,12 +1,7 @@
 package:
   name: pyarrow
-<<<<<<< HEAD
-  epoch: 1
-  version: 14.0.0
-=======
-  epoch: 4
+  epoch: 2
   version: 14.0.2
->>>>>>> 504af925
   description: "Apache Arrow Python bindings"
   copyright:
     - license: Apache-2.0
