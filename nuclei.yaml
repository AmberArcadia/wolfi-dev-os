package:
  name: nuclei
<<<<<<< HEAD
  version: 3.2.3
  epoch: 0
=======
  version: 3.2.2
  epoch: 2
>>>>>>> 32cbcb1b
  description: "yaml based vulnerability scanner"
  copyright:
    - license: MIT

environment:
  contents:
    packages:
      - build-base
      - ca-certificates-bundle
      - go
      - wolfi-base
      - wolfi-baselayout

pipeline:
  - uses: git-checkout
    with:
      expected-commit: 9957003113218178489f304e488d6c6b90b87123
      repository: https://github.com/projectdiscovery/nuclei
      tag: v${{package.version}}

  - uses: go/bump
    with:
      deps: github.com/quic-go/quic-go@v0.42.0

  - runs: |
      mkdir -p "${{targets.destdir}}"/usr/bin
      go mod edit -replace=github.com/mholt/archiver@v3.1.1+incompatible=github.com/mholt/archiver/v3@v3.3.2 # CVE-2019-10743 Fixed
      go mod tidy
      go build cmd/nuclei/main.go
      cp main "${{targets.destdir}}"/usr/bin/nuclei

  - uses: strip

update:
  enabled: true
  github:
    strip-prefix: v
    identifier: projectdiscovery/nuclei<|MERGE_RESOLUTION|>--- conflicted
+++ resolved
@@ -1,12 +1,7 @@
 package:
   name: nuclei
-<<<<<<< HEAD
   version: 3.2.3
   epoch: 0
-=======
-  version: 3.2.2
-  epoch: 2
->>>>>>> 32cbcb1b
   description: "yaml based vulnerability scanner"
   copyright:
     - license: MIT
