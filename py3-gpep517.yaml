--- conflicted
+++ resolved
@@ -1,12 +1,7 @@
 package:
   name: py3-gpep517
-<<<<<<< HEAD
-  version: "15"
-  epoch: 3
-=======
   version: "16"
-  epoch: 0
->>>>>>> f18ff825
+  epoch: 1
   description: "PEP517 build system support for distros"
   copyright:
     - license: MIT
