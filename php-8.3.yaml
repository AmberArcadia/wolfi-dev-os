--- conflicted
+++ resolved
@@ -1,12 +1,7 @@
 package:
   name: php-8.3
-<<<<<<< HEAD
-  version: 8.3.6
+  version: 8.3.8
   epoch: 1
-=======
-  version: 8.3.8
-  epoch: 0
->>>>>>> 8fdda2ba
   description: "the PHP programming language"
   copyright:
     - license: PHP-3.01
