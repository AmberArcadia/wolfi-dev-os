--- conflicted
+++ resolved
@@ -1,12 +1,7 @@
 package:
   name: harfbuzz
-<<<<<<< HEAD
-  version: "11.3.2"
+  version: "11.3.3"
   epoch: 1
-=======
-  version: "11.3.3"
-  epoch: 0
->>>>>>> 63b21917
   description: Text shaping library
   copyright:
     - license: MIT
