--- conflicted
+++ resolved
@@ -1,12 +1,7 @@
 package:
   name: neon
-<<<<<<< HEAD
-  version: "9067"
+  version: "9129"
   epoch: 1
-=======
-  version: "9129"
-  epoch: 0
->>>>>>> 63b21917
   description: "Serverless Postgres. We separated storage and compute to offer autoscaling, branching, and bottomless storage."
   copyright:
     - license: Apache-2.0
