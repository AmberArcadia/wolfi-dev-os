--- conflicted
+++ resolved
@@ -1,12 +1,7 @@
 package:
   name: code-server
-<<<<<<< HEAD
-  version: "4.102.1"
+  version: "4.102.2"
   epoch: 1
-=======
-  version: "4.102.2"
-  epoch: 0
->>>>>>> 63b21917
   description:
   copyright:
     - license: Apache-2.0
