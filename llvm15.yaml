package:
  name: llvm15
<<<<<<< HEAD
  version: 15.0.4
  epoch: 6
=======
  version: 15.0.5
  epoch: 0
>>>>>>> 0847de64
  description: "low-level virtual machine - core frameworks"
  target-architecture:
    - all
  copyright:
    - paths:
        - "*"
      attestation: TODO
      license: Apache-2.0
environment:
  contents:
    packages:
      - wolfi-base
      - busybox
      - ca-certificates-bundle
      - build-base
      - cmake
      - samurai
      - binutils-dev
      - libffi-dev
      - zlib-dev
      - libxml2-dev
      - pkgconf
      - python3
pipeline:
  - uses: fetch
    with:
      uri: https://github.com/llvm/llvm-project/releases/download/llvmorg-${{package.version}}/llvm-${{package.version}}.src.tar.xz
      expected-sha256: 4428688b567ab1c9911aa9e13cb44c9bc1b14431713c14de491e10369f2b0370
  - uses: fetch
    with:
      uri: https://github.com/llvm/llvm-project/releases/download/llvmorg-${{package.version}}/cmake-${{package.version}}.src.tar.xz
      expected-sha256: 61a9757f2fb7dd4c992522732531eb58b2bb031a2ca68848ff1cfda1fc07b7b3
      strip-components: 0
  - runs: |
      mv cmake-${{package.version}}.src ../cmake
  - runs: |
      ffi_include_dir="$(pkg-config --cflags-only-I libffi | sed 's|^-I||g')"

      cmake -B build -G Ninja -Wno-dev \
        -DCMAKE_BUILD_TYPE=Release \
        -DCMAKE_INSTALL_PREFIX=/usr/lib/llvm15 \
        -DFFI_INCLUDE_DIR="${ffi_include_dir}" \
        -DLLVM_BINUTILS_INCDIR=/usr/include \
        -DLLVM_BUILD_DOCS=OFF \
        -DLLVM_BUILD_EXAMPLES=OFF \
        -DLLVM_BUILD_EXTERNAL_COMPILER_RT=ON \
        -DLLVM_BUILD_LLVM_DYLIB=ON \
        -DLLVM_BUILD_TESTS=OFF \
        -DLLVM_DEFAULT_TARGET_TRIPLE="$(uname -m)-unknown-linux-gnu" \
        -DLLVM_ENABLE_ASSERTIONS=OFF \
        -DLLVM_ENABLE_FFI=ON \
        -DLLVM_ENABLE_LIBCXX=OFF \
        -DLLVM_ENABLE_PIC=ON \
        -DLLVM_ENABLE_RTTI=ON \
        -DLLVM_ENABLE_SPHINX=OFF \
        -DLLVM_ENABLE_TERMINFO=ON \
        -DLLVM_ENABLE_ZLIB=ON \
        -DLLVM_INSTALL_UTILS=ON \
        -DLLVM_HOST_TRIPLE="$(uname -m)-unknown-linux-gnu" \
        -DLLVM_INCLUDE_EXAMPLES=OFF \
        -DLLVM_LINK_LLVM_DYLIB=ON \
        -DLLVM_APPEND_VC_REV=OFF \
        -DLLVM_INCLUDE_BENCHMARKS=OFF
  - runs: |
      cmake --build build --target llvm-tblgen
  - runs: |
      cmake --build build
  - runs: |
      DESTDIR="${{targets.destdir}}" cmake --install build
  - runs: |
      mkdir -p "${{targets.destdir}}"/usr/bin

      for path in "${{targets.destdir}}"/usr/lib/llvm15/bin/*; do
        name=${path##*/}
        ln -s ../lib/llvm15/bin/$name "${{targets.destdir}}"/usr/bin/$name
      done
  - runs: |
      cd "${{targets.destdir}}"/usr/lib/llvm15

      mkdir -p "${{targets.destdir}}"/usr/include
      mv include "${{targets.destdir}}"/usr/include/llvm15
      ln -s ../../include/llvm15 include

      mkdir -p "${{targets.destdir}}"/usr/lib/
      for path in "${{targets.destdir}}"/usr/lib/llvm15/lib/*.a; do
        name=${path##*/}
        ln -s ../lib/llvm15/lib/$name "${{targets.destdir}}"/usr/lib/$name
      done

      mkdir -p "${{targets.destdir}}"/usr/lib/
      for path in "${{targets.destdir}}"/usr/lib/llvm15/lib/*.so*; do
        name=${path##*/}
        ln -s ../lib/llvm15/lib/$name "${{targets.destdir}}"/usr/lib/$name
      done
  - runs: |
      cd "${{targets.destdir}}"/usr/lib/llvm15

      mkdir -p "${{targets.destdir}}"/usr/lib/cmake
      mv lib/cmake/llvm "${{targets.destdir}}"/usr/lib/cmake/llvm15
      ln -s llvm15 "${{targets.destdir}}"/usr/lib/cmake/llvm
  - uses: strip
subpackages:
  - name: "libLLVM-15"
    description: "LLVM 15 runtime library"
    pipeline:
      - runs: |
          soname="libLLVM-15.so"
          sonamefull="libLLVM-${{package.version}}.so"

          mkdir -p "${{targets.subpkgdir}}"/usr/lib/llvm15/lib/
          mv "${{targets.destdir}}"/usr/lib/llvm15/lib/$soname "${{targets.subpkgdir}}"/usr/lib/
          ln -s $soname "${{targets.subpkgdir}}"/usr/lib/$sonamefull
          ln -s $soname "${{targets.subpkgdir}}"/usr/lib/libLLVM.so

          ln -s ../../$soname "${{targets.subpkgdir}}"/usr/lib/llvm15/lib/$soname
          ln -s ../../$soname "${{targets.subpkgdir}}"/usr/lib/llvm15/lib/$sonamefull

          rm -f "${{targets.destdir}}"/usr/lib/llvm15/lib/$soname
          rm -f "${{targets.destdir}}"/usr/lib/llvm15/lib/$sonamefull

          rm -f "${{targets.destdir}}"/usr/lib/$soname
          rm -f "${{targets.destdir}}"/usr/lib/$sonamefull
  - name: "llvm15-dev"
    description: "headers for llvm15"
    pipeline:
      - uses: split/dev
      - runs: |
          mkdir -p "${{targets.subpkgdir}}"/usr/bin
          mv "${{targets.destdir}}"/usr/lib/llvm15/bin/llvm-config "${{targets.subpkgdir}}"/usr/bin/llvm-config
          
          soname="libLLVM-15.so"
          sonamefull="libLLVM-${{package.version}}.so"

          rm -f "${{targets.subpkgdir}}"/usr/lib/llvm15/lib/$soname
          rm -f "${{targets.subpkgdir}}"/usr/lib/llvm15/lib/$sonamefull

          rm -f "${{targets.subpkgdir}}"/usr/lib/libLLVM.so
          rm -f "${{targets.subpkgdir}}"/usr/lib/$soname
          rm -f "${{targets.subpkgdir}}"/usr/lib/$sonamefull
    dependencies:
      runtime:
        - libLLVM-15<|MERGE_RESOLUTION|>--- conflicted
+++ resolved
@@ -1,12 +1,7 @@
 package:
   name: llvm15
-<<<<<<< HEAD
-  version: 15.0.4
-  epoch: 6
-=======
   version: 15.0.5
-  epoch: 0
->>>>>>> 0847de64
+  epoch: 1
   description: "low-level virtual machine - core frameworks"
   target-architecture:
     - all
