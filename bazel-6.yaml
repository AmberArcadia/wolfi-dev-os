--- conflicted
+++ resolved
@@ -1,12 +1,7 @@
 package:
   name: bazel-6
-<<<<<<< HEAD
   version: 6.2.0
   epoch: 0
-=======
-  version: 6.1.2
-  epoch: 1
->>>>>>> 3161961c
   description: Bazel is an open-source build and test tool
   copyright:
     - license: Apache-2.0
