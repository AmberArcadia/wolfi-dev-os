package:
  name: grpc-1.68
<<<<<<< HEAD
  version: 1.68.0
  epoch: 1
=======
  version: 1.68.1
  epoch: 0
>>>>>>> d4b93599
  description: The C based gRPC
  copyright:
    - license: Apache-2.0 AND BSD-3-Clause AND MIT
  resources:
    cpu: 24
    memory: 24Gi
  dependencies:
    provides:
      - grpc=${{package.full-version}}

var-transforms:
  - from: ${{package.version}}
    match: ^(\d+\.\d+)\.\d+$
    replace: "$1"
    to: major-minor-version

vars:
  pypi-package: grpcio
  import: grpc

data:
  - name: py-versions
    items:
      3.10: '310'
      3.11: '311'
      3.12: '312'
      3.13: '300'

environment:
  contents:
    packages:
      - abseil-cpp-dev
      - autoconf
      - automake
      - benchmark-dev
      - build-base
      - busybox
      - c-ares-dev
      - ca-certificates-bundle
      - chrpath
      - cmake
      - curl
      - icu-dev
      - libstdc++-dev
      - libsystemd
      - libtool
      - linux-headers
      - openssl-dev
      - protobuf-dev
      - py3-supported-build-base
      - py3-supported-cython
      - py3-supported-python-dev
      - python3
      - re2
      - re2-dev
      - samurai
      - systemd-dev
      - wolfi-base
      - xxhash-dev
      - yaml-dev
      - zlib-dev
  environment:
    # https://github.com/wolfi-dev/os/issues/34568
    GCC_SPEC_FILE: /dev/null

pipeline:
  - uses: git-checkout
    with:
      repository: https://github.com/grpc/grpc
      tag: v${{package.version}}
      expected-commit: 796e87f16136533977b8647b50a020519fd7a137

  - runs: |
      cd third_party
      git submodule update --init --recursive

  - runs: |
      mkdir -p "${{targets.destdir}}"/usr/share/doc/grpc
      cmake -B _build -G Ninja \
      	-DCMAKE_BUILD_TYPE=None \
      	-DCMAKE_INSTALL_PREFIX=/usr \
      	-DCMAKE_CXX_STANDARD=17 \
      	-DBUILD_SHARED_LIBS=True \
      	-DgRPC_INSTALL=ON \
      	-DgRPC_CARES_PROVIDER=package \
      	-DgRPC_SSL_PROVIDER=package \
      	-DgRPC_ZLIB_PROVIDER=package \
        -DgRPC_PROTOBUF_PROVIDER=package \
      	-DgRPC_ABSL_PROVIDER=package \
        -DgRPC_RE2_PROVIDER=package \
      	-DgRPC_BENCHMARK_PROVIDER=package \
      	-DgRPC_BACKWARDS_COMPATIBILITY_MODE=OFF \
      	-DgRPC_BUILD_TESTS=OFF
      cmake --build _build

  - runs: |
      DESTDIR="${{targets.destdir}}" cmake --install _build
      python3 setup.py install --skip-build --root="${{targets.destdir}}"
      cd doc
      find ./ -type f -print -exec install -Dm644 {} "${{targets.destdir}}"/usr/share/doc/grpc/{} \;
      rm "${{targets.destdir}}"/usr/share/doc/grpc/.gitignore
      find "${{targets.destdir}}" -type f -name roots.pem -exec \
      sh -c 'rm $0 && ln -s /etc/ssl/certs/ca-certificates.crt $0' "{}" \;

subpackages:
  - range: py-versions
    name: py${{range.key}}-grpcio-${{vars.major-minor-version}}
    description: python${{range.key}} version of grpcio
    dependencies:
      provider-priority: ${{range.value}}
      provides:
        - py3-grpcio-${{vars.major-minor-version}}
        - py3-grpcio
        - py${{range.key}}-grpcio
    pipeline:
      - uses: py/pip-build-install
        environment:
          GRPC_PYTHON_CFLAGS: "-std=c++17"
          GRPC_PYTHON_DISABLE_LIBC_COMPATIBILITY: "1"
          GRPC_PYTHON_BUILD_SYSTEM_CARES: "1"
          GRPC_PYTHON_BUILD_SYSTEM_OPENSSL: "1"
          GRPC_PYTHON_BUILD_SYSTEM_ZLIB: "1"
          GRPC_PYTHON_BUILD_SYSTEM_RE2: "1"
          GRPC_PYTHON_BUILD_SYSTEM_ABSL: "1"
        with:
          python: python${{range.key}}
      - uses: strip
    test:
      pipeline:
        - uses: python/import
          with:
            python: python${{range.key}}
            imports: |
              import ${{vars.import}}

  - name: py3-supported-grpcio-${{vars.major-minor-version}}
    description: meta package providing ${{vars.pypi-package}} for supported python versions.
    dependencies:
      runtime:
        - py3.10-grpcio-${{vars.major-minor-version}}
        - py3.11-grpcio-${{vars.major-minor-version}}
        - py3.12-grpcio-${{vars.major-minor-version}}
        - py3.13-grpcio-${{vars.major-minor-version}}

  - name: ${{package.name}}-dev
    pipeline:
      - uses: split/dev
    dependencies:
      runtime:
        - ${{package.name}}
      provides:
        - grpc-dev=${{package.full-version}}
    description: grpc dev

update:
  enabled: true
  github:
    identifier: grpc/grpc
    strip-prefix: v
    use-tag: true
    tag-filter-prefix: v1.68.<|MERGE_RESOLUTION|>--- conflicted
+++ resolved
@@ -1,12 +1,7 @@
 package:
   name: grpc-1.68
-<<<<<<< HEAD
-  version: 1.68.0
+  version: 1.68.1
   epoch: 1
-=======
-  version: 1.68.1
-  epoch: 0
->>>>>>> d4b93599
   description: The C based gRPC
   copyright:
     - license: Apache-2.0 AND BSD-3-Clause AND MIT
