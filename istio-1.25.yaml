package:
  name: istio-1.25
  version: "1.25.0"
  epoch: 4
  description: Istio is an open source service mesh that layers transparently onto existing distributed applications.
  copyright:
    - license: Apache-2.0

var-transforms:
  - from: ${{package.version}}
    match: ^(\d+\.\d+)\.\d+$
    replace: "$1"
    to: major-minor-version

environment:
  contents:
    packages:
      - busybox
      - ca-certificates-bundle
      - go
  environment:
    CGO_ENABLED: "0"

pipeline:
  - uses: git-checkout
    with:
      repository: https://github.com/istio/istio
      tag: ${{package.version}}
      expected-commit: 57e59c2e5d6b757a68d867491d9c9c09694e1522

  - uses: go/bump
    with:
      deps: |-
        github.com/go-jose/go-jose/v3@v3.0.4
        golang.org/x/crypto@v0.35.0
<<<<<<< HEAD
=======
        golang.org/x/net@v0.36.0

  - uses: go/bump
    with:
      deps: |-
>>>>>>> b72379e6
        golang.org/x/oauth2@v0.27.0
        golang.org/x/net@v0.36.0

subpackages:
  - name: istio-cni-${{vars.major-minor-version}}
    pipeline:
      - uses: go/build
        with:
          packages: ./cni/cmd/istio-cni
          output: istio-cni
      - uses: strip
    dependencies:
      provides:
        - istio-cni=${{package.full-version}}

  - name: istioctl-${{vars.major-minor-version}}
    pipeline:
      - uses: go/build
        with:
          packages: ./istioctl/cmd/istioctl
          output: istioctl
          ldflags: |
            -X istio.io/istio/pkg/version.buildVersion=${{package.version}}
            -X istio.io/istio/pkg/version.buildGitRevision=$(git rev-parse HEAD)
            -X istio.io/istio/pkg/version.buildTag=$(git describe --tags --always)
            -X istio.io/istio/pkg/version.buildStatus="Clean"
    dependencies:
      provides:
        - istioctl=${{package.full-version}}
    test:
      pipeline:
        - runs: |
            istioctl version
            istioctl --help

  - name: istio-cni-${{vars.major-minor-version}}-compat
    pipeline:
      - runs: |
          # See https://github.com/istio/istio/blob/1.20.2/cni/deployments/kubernetes/Dockerfile.install-cni
          mkdir -p ${{targets.subpkgdir}}/opt/cni/bin
          ln -sf /usr/bin/istio-cni ${{targets.subpkgdir}}/opt/cni/bin/istio-cni
    dependencies:
      provides:
        - istio-cni-compat=${{package.full-version}}

  - name: istio-install-cni-${{vars.major-minor-version}}
    pipeline:
      - uses: go/build
        with:
          packages: ./cni/cmd/install-cni
          output: install-cni
      - uses: strip
    dependencies:
      provides:
        - istio-install-cni=${{package.full-version}}

  - name: istio-install-cni-${{vars.major-minor-version}}-compat
    pipeline:
      - runs: |
          # See https://github.com/istio/istio/blob/1.20.0/cni/deployments/kubernetes/Dockerfile.install-cni
          mkdir -p ${{targets.subpkgdir}}/usr/local/bin
          ln -sf /usr/bin/install-cni ${{targets.subpkgdir}}/usr/local/bin/install-cni
    dependencies:
      provides:
        - istio-install-cni-compat=${{package.full-version}}

  - name: istio-pilot-agent-${{vars.major-minor-version}}
    pipeline:
      - uses: go/build
        with:
          packages: ./pilot/cmd/pilot-agent
          output: pilot-agent
          # Extracted from https://github.com/istio/istio/blob/4358b84b911a80ba09ef36ac00ad85535a77e7ca/common/scripts/report_build_info.sh#L41-L48
          # Use this instead for buildStatus once our pipeline stops dirtying the git tree: "$(if git diff-index --quiet HEAD --; then echo "Clean"; else echo "Modified"; fi)"
          ldflags: |
            -X istio.io/istio/pkg/version.buildVersion=${{package.version}}
            -X istio.io/istio/pkg/version.buildGitRevision=$(git rev-parse HEAD)
            -X istio.io/istio/pkg/version.buildTag=$(git describe --tags --always)
            -X istio.io/istio/pkg/version.buildStatus="Clean"
      - runs: |
          mkdir -p ${{targets.subpkgdir}}/var/lib/istio/envoy
          cp ./tools/packaging/common/envoy_bootstrap.json \
            ${{targets.subpkgdir}}/var/lib/istio/envoy/envoy_bootstrap_tmpl.json

  - name: istio-pilot-agent-${{vars.major-minor-version}}-compat
    pipeline:
      - runs: |
          # link /usr/local/bin/pilot-agent -> /usr/bin/pilot-agent to match
          # what the Istio Helm charts may expect.
          mkdir -p ${{targets.subpkgdir}}/usr/local/bin
          ln -sf /usr/bin/pilot-agent ${{targets.subpkgdir}}/usr/local/bin/pilot-agent
    dependencies:
      provides:
        - istio-pilot-agent-compat=${{package.full-version}}

  - name: istio-pilot-discovery-${{vars.major-minor-version}}
    pipeline:
      - uses: go/build
        with:
          packages: ./pilot/cmd/pilot-discovery
          output: pilot-discovery
          # Extracted from https://github.com/istio/istio/blob/4358b84b911a80ba09ef36ac00ad85535a77e7ca/common/scripts/report_build_info.sh#L41-L48
          # Use this instead for buildStatus once our pipeline stops dirtying the git tree: "$(if git diff-index --quiet HEAD --; then echo "Clean"; else echo "Modified"; fi)"
          ldflags: |
            -X istio.io/istio/pkg/version.buildVersion=${{package.version}}
            -X istio.io/istio/pkg/version.buildGitRevision=$(git rev-parse HEAD)
            -X istio.io/istio/pkg/version.buildTag=$(git describe --tags --always)
            -X istio.io/istio/pkg/version.buildStatus="Clean"
      - runs: |
          mkdir -p ${{targets.subpkgdir}}/var/lib/istio/envoy
          cp ./tools/packaging/common/envoy_bootstrap.json \
            ${{targets.subpkgdir}}/var/lib/istio/envoy/envoy_bootstrap_tmpl.json

  - name: istio-pilot-discovery-${{vars.major-minor-version}}-compat
    pipeline:
      - runs: |
          # link /usr/local/bin/pilot-discovery -> /usr/bin/pilot-discovery to match
          # what the Istio Helm charts may expect.
          mkdir -p ${{targets.subpkgdir}}/usr/local/bin
          ln -sf /usr/bin/pilot-discovery ${{targets.subpkgdir}}/usr/local/bin/pilot-discovery
    dependencies:
      provides:
        - istio-discovery-compat=${{package.full-version}}

update:
  enabled: true
  ignore-regex-patterns:
    - '-rc'
    - '-beta'
  github:
    identifier: istio/istio
    tag-filter-prefix: 1.25.
    use-tag: true

test:
  environment:
    contents:
      packages:
        - jq
        - grep
        - istio-pilot-agent-${{vars.major-minor-version}}
        - istio-pilot-discovery-${{vars.major-minor-version}}
  pipeline:
    - runs: |
        # check version/tag/commit are not "unknown" for pilot-discovery
        pilot-discovery version -o json | jq .clientVersion.version | grep -q ${{package.version}}
        pilot-discovery version -o json | jq .clientVersion.revision | grep -qv unknown
        pilot-discovery version -o json | jq .clientVersion.tag | grep -qv unknown

        # check version/tag/commit are not "unknown" for pilot-agent
        pilot-agent version -o json | jq .clientVersion.version | grep -q ${{package.version}}
        pilot-agent version -o json | jq .clientVersion.revision | grep -qv unknown
        pilot-agent version -o json | jq .clientVersion.tag | grep -qv unknown<|MERGE_RESOLUTION|>--- conflicted
+++ resolved
@@ -1,7 +1,7 @@
 package:
   name: istio-1.25
   version: "1.25.0"
-  epoch: 4
+  epoch: 5
   description: Istio is an open source service mesh that layers transparently onto existing distributed applications.
   copyright:
     - license: Apache-2.0
@@ -33,14 +33,6 @@
       deps: |-
         github.com/go-jose/go-jose/v3@v3.0.4
         golang.org/x/crypto@v0.35.0
-<<<<<<< HEAD
-=======
-        golang.org/x/net@v0.36.0
-
-  - uses: go/bump
-    with:
-      deps: |-
->>>>>>> b72379e6
         golang.org/x/oauth2@v0.27.0
         golang.org/x/net@v0.36.0
 
