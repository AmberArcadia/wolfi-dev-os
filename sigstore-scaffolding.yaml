--- conflicted
+++ resolved
@@ -1,12 +1,7 @@
 package:
   name: sigstore-scaffolding
-<<<<<<< HEAD
-  version: 0.7.3
+  version: 0.7.4
   epoch: 1
-=======
-  version: 0.7.4
-  epoch: 0
->>>>>>> 78f2ef31
   description: Software Supply Chain Transparency Log
   copyright:
     - license: Apache-2.0
