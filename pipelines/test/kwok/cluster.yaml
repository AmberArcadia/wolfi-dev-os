--- conflicted
+++ resolved
@@ -20,11 +20,7 @@
 
 pipeline:
   - runs: |
-<<<<<<< HEAD
-      # Purge any prior state from previous kwok test execution
-=======
       # Purge any prior state from previous kwok cluster
->>>>>>> 9a957384
       rm -rf .kwok
       # ensure we can create a cluster using our own components instead of
       # fetching from the internet
