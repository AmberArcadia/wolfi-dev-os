packages:
<<<<<<< HEAD
  - name: eyre
    version: 0.6.12
  - name: anstream
    version: 0.6.8
  - name: url
    version: 2.5.4
  - name: mio@0.8.10
    version: 0.8.11
  - name: ring
    version: 0.17.13
  - name: tokio
    version: 1.43.1
=======
    - name: eyre
      version: 0.6.12
    - name: anstream
      version: 0.6.8
    - name: url
      version: 2.5.4
    - name: mio@0.8.10
      version: 0.8.11
    - name: ring
      version: 0.17.13
    - name: tokio
      version: 1.43.1
    - name: onig
      version: 6.5.1
>>>>>>> 667fa3f0
<|MERGE_RESOLUTION|>--- conflicted
+++ resolved
@@ -1,5 +1,4 @@
 packages:
-<<<<<<< HEAD
   - name: eyre
     version: 0.6.12
   - name: anstream
@@ -12,19 +11,5 @@
     version: 0.17.13
   - name: tokio
     version: 1.43.1
-=======
-    - name: eyre
-      version: 0.6.12
-    - name: anstream
-      version: 0.6.8
-    - name: url
-      version: 2.5.4
-    - name: mio@0.8.10
-      version: 0.8.11
-    - name: ring
-      version: 0.17.13
-    - name: tokio
-      version: 1.43.1
-    - name: onig
-      version: 6.5.1
->>>>>>> 667fa3f0
+  - name: onig
+    version: 6.5.1