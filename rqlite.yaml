package:
  name: rqlite
<<<<<<< HEAD
  version: "8.37.1"
  epoch: 1
=======
  version: "8.37.2"
  epoch: 0
>>>>>>> 95330c4b
  description: The lightweight, distributed relational database built on SQLite
  copyright:
    - license: MIT

environment:
  contents:
    packages:
      - build-base
      - busybox
      - ca-certificates-bundle

pipeline:
  - uses: git-checkout
    with:
      repository: https://github.com/rqlite/rqlite
      tag: v${{package.version}}
      expected-commit: 5bc71b5eddecce7a4d542dbc022a0e9bcbda7aab

  - runs: |
      # docker-entrypoint.sh: update hardcoded docker entrypoint
      sed -i "s|RQLITED=/bin/rqlited|RQLITED=/usr/bin/rqlited|g" docker-entrypoint.sh

  - uses: go/build
    with:
      packages: ./cmd/rqlite
      tags: osusergo,netgo,sqlite_omit_load_extension
      ldflags: -extldflags=-static
      output: rqlite

  - uses: go/build
    with:
      packages: ./cmd/rqlited
      tags: osusergo,netgo,sqlite_omit_load_extension
      ldflags: -extldflags=-static
      output: rqlited

subpackages:
  - name: rqlite-oci-entrypoint
    pipeline:
      - runs: |
          mkdir -p ${{targets.contextdir}}/usr/bin
          install -Dm755 docker-entrypoint.sh ${{targets.contextdir}}/usr/bin
    dependencies:
      runtime:
        - busybox # The entrypoint script uses a shell

test:
  environment:
    contents:
      packages:
        - curl
  pipeline:
    - runs: |
        rqlited ~/node.1 > /dev/null 2>&1 &
        sleep 5 # wait for rqlited to start

        RQLITE_URL="http://127.0.0.1:4001"

        # Check the status using the HTTP API
        output=$(curl -s "$RQLITE_URL/status")

        # Check if the output contains expected status information
        if echo "$output" | grep -q '"store":'; then
          echo "rqlite server is running."
          exit 0
        else
          echo "Failed to connect to rqlite server."
          exit 1
        fi
        rqlite --version
        rqlite --help
        rqlited --version
        rqlited --help

update:
  enabled: true
  github:
    identifier: rqlite/rqlite
    strip-prefix: v<|MERGE_RESOLUTION|>--- conflicted
+++ resolved
@@ -1,12 +1,7 @@
 package:
   name: rqlite
-<<<<<<< HEAD
-  version: "8.37.1"
+  version: "8.37.2"
   epoch: 1
-=======
-  version: "8.37.2"
-  epoch: 0
->>>>>>> 95330c4b
   description: The lightweight, distributed relational database built on SQLite
   copyright:
     - license: MIT
