--- conflicted
+++ resolved
@@ -1,12 +1,7 @@
 package:
   name: open-webui
-<<<<<<< HEAD
-  version: "0.6.15"
-  epoch: 2
-=======
   version: "0.6.18"
   epoch: 0
->>>>>>> db76f0b9
   description: User-friendly AI Interface (Supports Ollama, OpenAI API, ...)
   copyright:
     - license: BSD-3-Clause
