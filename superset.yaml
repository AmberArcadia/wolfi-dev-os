package:
  name: superset
<<<<<<< HEAD
  version: "5.0.0"
  epoch: 0
=======
  version: "4.1.2"
  epoch: 5
>>>>>>> 13918033
  description: Data Visualization and Data Exploration Platform
  copyright:
    - license: Apache-2.0
  resources:
    cpu: 65
    memory: 128Gi
  options:
    #  There is a dependency on libarrow-substrait.so although it
    #  is provided in the virtual environment. Enabling no-depends
    #  works around this
    no-depends: true
    no-provides: true
  dependencies:
    runtime:
      - libgomp
      - libtbb-dev
      - openssl
      - py${{vars.python-version}}-pip

var-transforms:
  - from: ${{package.version}}
    match: ^(\d+).*
    replace: $1
    to: major-version

environment:
  contents:
    packages:
      - build-base
      - busybox
      - ca-certificates-bundle
      - mariadb-connector-c-dev
      - mariadb-dev
      - nodejs-20 # Fixes an unsopperted engine error
      - npm<11.0.0 # Fixes an unsopperted engine error
      - nvm
      - openldap-dev
      - py${{vars.python-version}}-pip
      - py${{vars.python-version}}-sqlparse
      - python-${{vars.python-version}}-dev
      - zlib-dev
      - zstd

vars:
  python-version: 3.11

pipeline:
  - uses: git-checkout
    with:
      repository: https://github.com/apache/superset.git
      tag: ${{package.version}}
      expected-commit: 465e2a9631994892cf399d13dd926c56cecd58ca

  - name: Build frontend
    working-directory: superset-frontend
    runs: |
      # npm ci does not work as 4.1.2 provides package-lock.json from 4.1.1
      npm install
      npm run build
      mkdir -p ${{targets.destdir}}/app/superset/static/assets
      cp -r ../superset/static/assets/* ${{targets.destdir}}/app/superset/static/assets

  - name: Build backend
    runs: |
      python -m venv venv --system-site-packages
      source venv/bin/activate

      # To install mysqlclient wheel
      export MYSQLCLIENT_CFLAGS=`mysql_config --cflags`
      export MYSQLCLIENT_LDFLAGS=`mysql_config --libs`
      pip install -r requirements/base.txt

      # To fix vulnerabilities
      pip install --upgrade dnspython==2.6.1 gunicorn==23.0.0 idna==3.7 setuptools==78.1.1 sqlparse==0.5.0 Jinja2==3.1.6 Werkzeug==3.0.6 requests==2.32.4 urllib3==1.26.19 certifi==2024.07.04 zipp==3.19.2

      # Dependencies required during runtime
      pip install pillow pyarrow

      # For running translations
      pip install flask flask-appbuilder==4.6.2

      sed -i 's/"cryptography>=42.0.4.*"/"cryptography>=44.0.1"/' pyproject.toml

      # Build Apache Superset
      pip install .

      # Install Postgres pattern
      pip install .[postgres]

      # translations for the web application, Is a non-blocking call, so errors may be ignored
      flask fab babel-compile --target superset/translations

      # Remove malware-scan-triggering tests folder from built package
      rm -rf venv/lib/python${{vars.python-version}}/site-packages/tests/

      # Remove pip
      pip uninstall --yes pip

      # Install virtual environment
      mkdir -p ${{targets.destdir}}/usr/share/superset
      mv venv ${{targets.destdir}}/usr/share/superset

      # Remove pycache
      rm -rf ${{targets.destdir}}/usr/share/superset/venv/bin/__pycache*

      # Fix virtual environment's installed path
      sed -i "s|/home/build|/usr/share/superset|g" ${{targets.destdir}}/usr/share/superset/venv/bin/*
      sed -i "s|/home/build|/usr/share/superset|g" ${{targets.destdir}}/usr/share/superset/venv/pyvenv.cfg

      # Install frontend
      mkdir -p ${{targets.destdir}}/app/superset-frontend
      cp -r ./superset ${{targets.destdir}}/app/
      cp setup.py MANIFEST.in README.md ${{targets.destdir}}/app/
      cp superset-frontend/package.json ${{targets.destdir}}/app/superset-frontend/

subpackages:
  - name: ${{package.name}}-entrypoint
    description: "Docker configuration for Superset"
    dependencies:
      runtime:
        - bash
        - busybox
        - coreutils
    pipeline:
      - runs: |
          mkdir -p ${{targets.contextdir}}/usr/bin/
          cp ./docker/entrypoints/run-server.sh ${{targets.contextdir}}/usr/bin/
          chmod 755 ${{targets.contextdir}}/usr/bin/run-server.sh

          # Docker bootstrap scripts
          mkdir -p ${{targets.contextdir}}/app/docker
          cp ./docker/docker-bootstrap.sh ${{targets.contextdir}}/app/docker/
          cp ./docker/docker-frontend.sh ${{targets.contextdir}}/app/docker/
          cp ./docker/docker-init.sh ${{targets.contextdir}}/app/docker/
          cp ./docker/frontend-mem-nag.sh ${{targets.contextdir}}/app/docker/
          chmod 755 ${{targets.contextdir}}/app/docker/*.sh

          # Entrypoint scripts
          mkdir -p ${{targets.contextdir}}/app/docker/entrypoints
          cp ./docker/entrypoints/run-server.sh ${{targets.contextdir}}/app/docker/entrypoints/
          cp ./docker/entrypoints/docker-ci.sh ${{targets.contextdir}}/app/docker/entrypoints/
          chmod 755 ${{targets.contextdir}}/app/docker/entrypoints/*.sh
    test:
      pipeline:
        - runs: |
            if ! [ -x /app/docker/entrypoints/run-server.sh ]; then
              echo "Entrypoint isn't executable" && exit 1
            fi

  - name: ${{package.name}}-iamguarded-compat
    description: "compat package for iamguarded"
    dependencies:
      runtime:
        # Required by startup scripts
        - bash
        - coreutils
        - posix-libc-utils
    pipeline:
      - uses: iamguarded/build-compat
        with:
          package: ${{package.name}}
          version: ${{vars.major-version}}
      - runs: |
          ln -s /app/superset /opt/iamguarded/superset

          # copy config file
          mkdir -p ${{targets.contextdir}}/app/superset
          install -m755 /opt/iamguarded/scripts/superset/files/superset_config.py ${{targets.contextdir}}/app/superset/
      - uses: iamguarded/finalize-compat
        with:
          package: ${{package.name}}
          version: ${{vars.major-version}}
    test:
      environment:
        contents:
          packages:
            - superset
            - bash
            - coreutils
            - posix-libc-utils
            - cmd:useradd
            - cmd:sudo
      pipeline:
        - uses: iamguarded/test-compat
          with:
            package: ${{package.name}}
            version: ${{vars.major-version}}
        - uses: test/daemon-check-output
          with:
            setup: |
              set -eu
              groupadd superset ; useradd -g superset superset
              mkdir -p /opt/iamguarded/superset/tmp ; chmod 0777 /opt/iamguarded/superset/tmp
              mkdir -p /opt/iamguarded/superset/logs ; chmod 0777 /opt/iamguarded/superset/logs
              mkdir -p /opt/iamguarded/superset/superset_home ; chmod 0777 /opt/iamguarded/superset/superset_home
              # TODO(wojciechka): remove once cleared.
              chmod go+u /home/build
              chown superset:superset /home/build
            start: |
              sudo -usuperset env \
                SUPERSET_DATABASE_HOST=localhost \
                SUPERSET_HOME=/app/superset_home \
                PATH=/usr/share/superset/venv/bin:$PATH \
                SUPERSET_SECRET_KEY=1234 \
                SUPERSET_ROLE=webserver \
                FLASK_APP='superset.app:create_app()' \
                PYTHONPATH=/app/pythonpath \
                bash \
                  /opt/iamguarded/scripts/superset/entrypoint.sh \
                  /opt/iamguarded/scripts/superset/run.sh
            timeout: 60
            expected_output: |
              Welcome to the Iamguarded image for Superset
              Starting Superset setup
              Initializing Superset
              Superset setup finished!
              Starting Superset webserver
              Starting gunicorn 23.0.0
              Listening at: http://0.0.0.0:8080
              Using worker: gthread
              Booting worker with pid

update:
  enabled: true
  ignore-regex-patterns:
    - '^superset-helm-chart'
    - 'rc\d+$'
  github:
    identifier: apache/superset

test:
  environment:
    contents:
      packages:
        - ${{package.name}}-entrypoint
  pipeline:
    - uses: test/tw/ldd-check
    - uses: test/daemon-check-output
      with:
        start: |
          env \
            PATH=/usr/share/superset/venv/bin:$PATH \
            SUPERSET_ENV=production \
            FLASK_APP="superset.app:create_app()" \
            SUPERSET_PORT=8088 \
            SUPERSET_SECRET_KEY="$(openssl rand -base64 42)" \
          /app/docker/entrypoints/docker-ci.sh > /dev/null 2>&1
        timeout: 60
        expected_output: |
          Applying DB migrations
          Setting up admin user
          Setting up roles and perms
          Starting gunicorn
          Listening at: http://0.0.0.0:8088<|MERGE_RESOLUTION|>--- conflicted
+++ resolved
@@ -1,12 +1,7 @@
 package:
   name: superset
-<<<<<<< HEAD
   version: "5.0.0"
   epoch: 0
-=======
-  version: "4.1.2"
-  epoch: 5
->>>>>>> 13918033
   description: Data Visualization and Data Exploration Platform
   copyright:
     - license: Apache-2.0
