--- conflicted
+++ resolved
@@ -1,12 +1,7 @@
 package:
   name: apache-nifi
-<<<<<<< HEAD
-  version: 2.0.0
-  epoch: 7
-=======
   version: 2.1.0
-  epoch: 1
->>>>>>> 58edb0f0
+  epoch: 2
   description: Apache NiFi is an easy to use, powerful, and reliable system to process and distribute data.
   copyright:
     - license: Apache-2.0
