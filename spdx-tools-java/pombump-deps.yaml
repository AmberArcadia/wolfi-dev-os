patches:
<<<<<<< HEAD
  - groupId: com.google.guava
    artifactId: guava
    version: 32.0.0-android
    scope: import
    type: jar
=======
    - groupId: com.google.guava
      artifactId: guava
      version: 32.0.0-android
      scope: import
      type: jar
    - groupId: commons-beanutils
      artifactId: commons-beanutils
      version: 1.11.0
>>>>>>> 667fa3f0
<|MERGE_RESOLUTION|>--- conflicted
+++ resolved
@@ -1,17 +1,9 @@
 patches:
-<<<<<<< HEAD
   - groupId: com.google.guava
     artifactId: guava
     version: 32.0.0-android
     scope: import
     type: jar
-=======
-    - groupId: com.google.guava
-      artifactId: guava
-      version: 32.0.0-android
-      scope: import
-      type: jar
-    - groupId: commons-beanutils
-      artifactId: commons-beanutils
-      version: 1.11.0
->>>>>>> 667fa3f0
+  - groupId: commons-beanutils
+    artifactId: commons-beanutils
+    version: 1.11.0