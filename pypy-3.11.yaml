## Pypy typically support two versions of Python at a time. This is the latest version of PyPy that supports Python 3.11.
## Each version of python that pypy supports is a different tag, so version streaming this is not possible.
## If a new version of pypy is released, it would require a new package to be created.
package:
  name: pypy-3.11
  description: PyPy is a very fast and compliant implementation of the Python language v 3.11
<<<<<<< HEAD
  epoch: 2
  version: 7.3.19
=======
  epoch: 30
  version: "7.3.19"
>>>>>>> cba36dd4
  copyright:
    - license: Apache-2.0
  options:
    #  There is a dependency on cmd:pypy because of the pip install step
    no-depends: true
  dependencies:
    runtime:
      - bzip2-dev
      - gcc
      - glibc-dev
      - ncurses
      - openssl
      - py3-pip-wheel
      - py3-setuptools-wheel
      - zlib

environment:
  contents:
    packages:
      - build-base
      - busybox
      - bzip2-dev
      - expat-dev
      - gdbm-dev
      - libffi
      - libffi-pic-dev
      - linux-headers
      - ncurses-dev
      - openssl-dev
      - perl
      - readline-dev
      - rpcgen
      - rsync
      - sqlite-dev
      - tcl-dev
      - tk-dev
      - xz-dev
      - zlib-dev
  environment:
    PY_BUILD: /home/build/python-build
    PY_INSTALL: /home/build/python-install

var-transforms:
  - from: ${{package.name}}
    match: ^pypy-(\d+\.\d+).*
    replace: $1
    to: extracted-version

pipeline:
  - runs: mkdir -p "$PY_BUILD"

  - working-directory: "$PY_BUILD"
    uses: git-checkout
    with:
      repository: https://github.com/python/cpython.git
      tag: v2.7.18
      expected-commit: 8d21aa21f2cbc6d50aab3f420bb23be1d081dac4

  ## Force the build to use system provided modules
  - working-directory: "$PY_BUILD"
    runs: rm -r Modules/expat Modules/_ctypes/libffi* Modules/zlib

  - working-directory: "$PY_BUILD"
    uses: autoconf/configure
    with:
      opts: |
        --enable-ipv6 \
        --enable-unicode=ucs4 \
        --with-system-expat \
        --with-system-ffi \
        --with-system-zlib \
        --with-threads

  - working-directory: "$PY_BUILD"
    uses: autoconf/make

  - working-directory: "$PY_BUILD"
    runs: DESTDIR="$PY_INSTALL" make -j$(nproc) install

  - working-directory: pycparser
    uses: git-checkout
    with:
      repository: https://github.com/eliben/pycparser.git
      ## v2.21 is the last version of pycparser with python2.7 compatibility. v2.22 expects python3
      tag: release_v2.21
      expected-commit: 3cf6bf5eb16f5eadd4a058e41596145c407a79ad

  - working-directory: pycparser
    runs: |
      PATH="$PY_INSTALL/usr/bin:$PATH" LD_LIBRARY_PATH="$PY_INSTALL/usr/lib" \
        python setup.py install

  - uses: git-checkout
    with:
      repository: https://github.com/pypy/pypy.git
      tag: release-pypy${{vars.extracted-version}}-v${{package.version}}
      expected-commit: 0253c85bf5f86a45760eda7f0af8953ed8a253c7

  - uses: patch
    with:
      patches: pypy-3.11-set-sysconfigdata-wheel-pkg-dir.patch

  - working-directory: pypy/goal
    runs: |
      PATH="$PY_INSTALL/usr/bin:$PATH" LD_LIBRARY_PATH="$PY_INSTALL/usr/lib" \
        python ../../rpython/bin/rpython --opt=jit --shared targetpypystandalone

  - runs: |
      mkdir -p ${{targets.contextdir}}/usr/bin

      install -Dm755 pypy/goal/pypy${{vars.extracted-version}}-c "${{targets.contextdir}}"/usr/bin/pypy${{vars.extracted-version}}-c
      install -Dm755 pypy/goal/libpypy${{vars.extracted-version}}-c.so "${{targets.contextdir}}"/usr/bin/libpypy${{vars.extracted-version}}-c.so

      rsync -r --exclude='__pycache__' --exclude='test' --exclude='tests' lib-python/ "${{targets.contextdir}}"/usr/lib-python/
      rsync -r --exclude='__pycache__' --exclude='*.c' --exclude '*.o' lib_pypy/ "${{targets.contextdir}}"/usr/lib_pypy/
      rsync -r --include='*.h' -f 'hide,! */' include/ "${{targets.contextdir}}"/usr/include/

      ln -s /usr/bin/pypy${{vars.extracted-version}}-c ${{targets.contextdir}}/usr/bin/pypy

  - uses: fetch
    with:
      uri: https://bootstrap.pypa.io/get-pip.py
      expected-sha512: 4e04911474edb9df9dd2c40538fd7b164381c576d65a48c4555de240abc8a9a53f4e381eba6a93a07bc2339181b7530276a1a2648d7cc979dde759718ab20c37
      extract: false
      strip-components: 0

  - runs: |
      "${{targets.contextdir}}"/usr/bin/pypy${{vars.extracted-version}}-c get-pip.py setuptools wheel
      sed -i '1s|.*|#!/usr/bin/env pypy|' ${{targets.contextdir}}/usr/bin/pip*

  - runs: |
      rm -R ${{targets.destdir}}/usr/lib-python/3/ensurepip/_bundled

  - uses: strip

subpackages:
  - name: ${{package.name}}-compat
    description: PyPy 3.11 compatibility layer
    pipeline:
      - runs: |
          mkdir -p ${{targets.contextdir}}/usr/local/bin/
          mkdir -p ${{targets.contextdir}}/opt/pypy/bin
          ln -s /usr/bin/pypy${{vars.extracted-version}}-c ${{targets.contextdir}}/opt/pypy/bin/pypy3
          ln -s /usr/bin/pypy${{vars.extracted-version}}-c ${{targets.contextdir}}/usr/local/bin/pypy3
          ln -s /usr/bin/pypy${{vars.extracted-version}}-c ${{targets.contextdir}}/opt/pypy/bin/pypy
          ln -s /usr/bin/pypy${{vars.extracted-version}}-c ${{targets.contextdir}}/opt/pypy/bin/python
          ln -s /usr/bin/pypy${{vars.extracted-version}}-c ${{targets.contextdir}}/opt/pypy/bin/python3
    test:
      environment:
        contents:
          packages:
            - ${{package.name}}
      pipeline:
        - runs: stat /opt/pypy/bin/pypy3
        - runs: stat /opt/pypy/bin/pypy
        - runs: |
            pypy3 --version

test:
  environment:
    contents:
      packages:
        - ${{package.name}}-compat
  pipeline:
    - name: "check version"
      uses: test/daemon-check-output
      with:
        start: "pypy3 --version"
        timeout: 120
        expected_output: |
          PyPy ${{package.version}}
    - runs: pypy3 -c "import os, sys, math, random, datetime; print('Modules OK')"
    - runs: |
        export PATH=$PATH:/opt/pypy/bin
        cat <<EOF >test.py
        import time

        def test_pypy_jit():
            def expensive_loop():
                x = 0
                for i in range(10**6):
                    x += i % 3
                return x

            start = time.time()
            expensive_loop()
            end = time.time()
            print("Execution time:", end - start)

        test_pypy_jit()
        EOF
        pypy test.py
    - runs: |
        pip --version
        pip --help
        pip wheel --help
        pip3 --version
        pip3 --help
        pip3 wheel --help
    - name: "Check pip installation of a simple package"
      runs: |
        pip install requests
        pypy -c "import requests; print('requests imported successfully')"
    - name: "Verify pip list and show"
      runs: |
        pip list | grep requests
        pip show requests
    - name: "Uninstall the test package"
      runs: |
        pip uninstall -y requests
        pypy -c "import requests" && echo "ERROR: requests not uninstalled" && exit 1 || echo "requests successfully uninstalled"
    - name: Verify working pypy -m venv
      runs: |
        d=$(mktemp -d)
        pypy -m venv "$d"
        $d/bin/pip list
        $d/bin/pip check
        rm -Rf "$d"
    - name: "Check pip cache functionality"
      runs: |
        pip cache list | head -n 10
        pip cache remove '*'
        pip cache dir | xargs ls -al

update:
  enabled: true
  github:
    identifier: pypy/pypy
    strip-prefix: release-pypy3.11-v
    use-tag: true<|MERGE_RESOLUTION|>--- conflicted
+++ resolved
@@ -4,13 +4,8 @@
 package:
   name: pypy-3.11
   description: PyPy is a very fast and compliant implementation of the Python language v 3.11
-<<<<<<< HEAD
-  epoch: 2
-  version: 7.3.19
-=======
-  epoch: 30
+  epoch: 31
   version: "7.3.19"
->>>>>>> cba36dd4
   copyright:
     - license: Apache-2.0
   options:
