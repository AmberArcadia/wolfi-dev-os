package:
  name: grpc
<<<<<<< HEAD
  version: 1.59.1
  epoch: 0
=======
  version: 1.57.0
  epoch: 3
>>>>>>> e630c092
  description: The C based gRPC
  copyright:
    - license: Apache-2.0 AND BSD-3-Clause AND MIT

environment:
  contents:
    packages:
      - ca-certificates-bundle
      - linux-headers
      - protobuf-dev
      - wolfi-base
      - busybox
      - build-base
      - python3
      - py3-setuptools
      - cython~0
      - c-ares-dev
      - autoconf
      - automake
      - cmake
      - samurai
      - libtool
      - libstdc++-dev
      - zlib-dev
      - libsystemd
      - abseil-cpp-dev
      - openssl-dev
      - yaml-dev
      - systemd-dev
      - python3-dev
      - curl
      - benchmark-dev
      - chrpath
      - re2
      - re2-dev
      - xxhash-dev
      - icu-dev

pipeline:
  - uses: git-checkout
    with:
      repository: https://github.com/grpc/grpc
      tag: v${{package.version}}
      expected-commit: 0df9accc5c3478d126742fb84dd7155786dc4f68

  - runs: |
      cd third_party
      git submodule update --init --recursive

  - runs: |
      mkdir -p "${{targets.destdir}}"/usr/share/doc/grpc
      cmake -B _build -G Ninja \
      	-DCMAKE_BUILD_TYPE=None \
      	-DCMAKE_INSTALL_PREFIX=/usr \
      	-DCMAKE_CXX_STANDARD=17 \
      	-DBUILD_SHARED_LIBS=True \
      	-DgRPC_INSTALL=ON \
      	-DgRPC_CARES_PROVIDER=package \
      	-DgRPC_SSL_PROVIDER=package \
      	-DgRPC_ZLIB_PROVIDER=package \
        -DgRPC_PROTOBUF_PROVIDER=package \
      	-DgRPC_ABSL_PROVIDER=package \
        -DgRPC_RE2_PROVIDER=package \
      	-DgRPC_BENCHMARK_PROVIDER=package \
      	-DgRPC_BACKWARDS_COMPATIBILITY_MODE=OFF \
      	-DgRPC_BUILD_TESTS=OFF
      cmake --build _build

      GRPC_PYTHON_CFLAGS="-std=c++17" \
      GRPC_PYTHON_DISABLE_LIBC_COMPATIBILITY=1 \
      GRPC_PYTHON_BUILD_SYSTEM_CARES=1 \
      GRPC_PYTHON_BUILD_SYSTEM_OPENSSL=1 \
      GRPC_PYTHON_BUILD_SYSTEM_ZLIB=1 \
      GRPC_PYTHON_BUILD_SYSTEM_RE2=1 \
      GRPC_PYTHON_BUILD_SYSTEM_ABSL=1 \
      python3 setup.py build

      # grpcio-tools
      cd tools/distrib/python
      python3 make_grpcio_tools.py

  - runs: |
      DESTDIR="${{targets.destdir}}" cmake --install _build
      python3 setup.py install --skip-build --root="${{targets.destdir}}"
      cd doc
      find ./ -type f -print -exec install -Dm644 {} "${{targets.destdir}}"/usr/share/doc/grpc/{} \;
      rm "${{targets.destdir}}"/usr/share/doc/grpc/.gitignore
      find "${{targets.destdir}}" -type f -name roots.pem -exec \
      sh -c 'rm $0 && ln -s /etc/ssl/certs/ca-certificates.crt $0' "{}" \;

subpackages:
  - name: py3-grpcio
    description: "gRPC Python HTTP/2-based RPC framework"
    dependencies:
      runtime:
        - py3-six
    pipeline:
      - runs: |
          mkdir -p "${{targets.subpkgdir}}"/usr/lib
          mv ${{targets.destdir}}/usr/lib/python3* ${{targets.subpkgdir}}/usr/lib/

  - name: grpc-dev
    pipeline:
      - uses: split/dev
    dependencies:
      runtime:
        - grpc
    description: grpc dev

update:
  enabled: true
  github:
    identifier: grpc/grpc
    strip-prefix: v
    use-tag: true<|MERGE_RESOLUTION|>--- conflicted
+++ resolved
@@ -1,12 +1,7 @@
 package:
   name: grpc
-<<<<<<< HEAD
   version: 1.59.1
   epoch: 0
-=======
-  version: 1.57.0
-  epoch: 3
->>>>>>> e630c092
   description: The C based gRPC
   copyright:
     - license: Apache-2.0 AND BSD-3-Clause AND MIT
