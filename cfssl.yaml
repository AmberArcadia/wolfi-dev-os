--- conflicted
+++ resolved
@@ -1,12 +1,7 @@
 package:
   name: cfssl
-<<<<<<< HEAD
-  version: 1.6.4
-  epoch: 6
-=======
   version: 1.6.5
   epoch: 0
->>>>>>> 807500f9
   description: Cloudflare's PKI and TLS toolkit
   copyright:
     - license: BSD-2-Clause
