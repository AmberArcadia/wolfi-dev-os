package:
  name: php-8.3
<<<<<<< HEAD
  version: 8.3.7
  epoch: 1
=======
  version: 8.3.8
  epoch: 3
>>>>>>> 37069dc3
  description: "the PHP programming language"
  copyright:
    - license: PHP-3.01
  dependencies:
    provides:
      - php=${{package.full-version}}
    runtime:
      - ${{package.name}}-config
      - libxml2

environment:
  contents:
    packages:
      - autoconf
      - bison
      - build-base
      - busybox
      - bzip2-dev
      - ca-certificates-bundle
      - curl-dev
      - file
      - freetds
      - freetds-dev
      - freetype-dev
      - gmp-dev
      - icu-dev
      - libavif-dev
      - libjpeg-turbo-dev
      - libpng-dev
      - libsodium-dev
      - libtool
      - libwebp-dev
      - libx11-dev
      - libxml2-dev
      - libxpm-dev
      - libxslt-dev
      - libzip
      - oniguruma-dev
      - openldap-dev
      - openssl-dev
      - postgresql-dev
      - re2c
      - readline-dev
      - sqlite-dev
      - unixodbc-dev
      - wget

pipeline:
  - uses: git-checkout
    with:
      repository: https://github.com/php/php-src
      tag: php-${{package.version}}
      expected-commit: ce51bfac759dedac1537f4d5666dcd33fbc4a281

  - name: Configure
    runs: |
      ./buildconf --force
      EXTENSION_DIR=/usr/lib/php/modules ./configure \
        --prefix=/usr \
        --libdir=/usr/lib/php \
        --datadir=/usr/share/php \
        --sysconfdir=/etc/php \
        --localstatedir=/var \
        --with-layout=GNU \
        --with-pic \
        --with-config-file-path=/etc/php \
        --with-config-file-scan-dir=/etc/php/conf.d \
        --enable-cli \
        --enable-ctype=shared \
        --enable-bcmath=shared \
        --with-curl=shared \
        --enable-dom=shared \
        --enable-fileinfo=shared \
        --with-iconv=shared \
        --with-openssl=shared \
        --with-readline \
        --enable-ftp=shared \
        --with-sodium=shared \
        --enable-fpm \
        --with-pear \
        --enable-gd=shared \
            --with-avif \
            --with-freetype \
            --with-jpeg \
            --with-webp \
            --with-xpm \
            --disable-gd-jis-conv \
        --with-libxml \
        --enable-phar=shared \
        --enable-mbstring=shared \
      	--with-mysqli=shared \
            --with-mysql-sock=/run/mysqld/mysqld.sock \
        --enable-mysqlnd=shared \
        --enable-pdo=shared \
            --with-pdo-mysql=shared,mysqlnd \
            --with-pdo-sqlite=shared \
            --with-pdo-dblib=shared \
            --with-pdo-pgsql=shared \
            --with-pdo-odbc=shared,unixODBC,/usr \
        --with-unixODBC=shared,/usr \
        --enable-pcntl=shared \
        --enable-sockets=shared \
        --with-bz2=shared \
        --enable-calendar=shared \
        --enable-exif=shared  \
        --with-gettext=shared  \
        --with-gmp=shared  \
        --enable-intl=shared  \
        --with-ldap=shared  \
        --enable-opcache=shared  \
        --enable-soap=shared  \
        --with-xsl=shared \
        --with-zlib \
        --enable-xml=shared \
        --enable-simplexml=shared \
        --enable-xml=shared \
        --enable-xmlreader=shared \
        --enable-xmlwriter=shared \
        --enable-posix=shared \
        --with-pgsql=shared \
        --with-zip=shared

  - uses: autoconf/make

  - name: Make Install
    runs: |
      INSTALL_ROOT=${{targets.destdir}} DESTDIR=${{targets.destdir}} make install
      mkdir -p "${{targets.destdir}}/bin" && ln -s /usr/bin/php "${{targets.destdir}}/bin/php"

  - uses: strip

data:
  - name: extensions
    items:
      bz2: Bzip2
      curl: cURL
      gd: GD imaging
      gmp: GNU GMP support
      ldap: LDAP
      mysqlnd: MySQLnd
      openssl: OpenSSL
      pdo_mysql: MySQL driver for PDO
      pdo_sqlite: SQLite 3.x driver for PDO
      pdo_dblib: PDO driver for Sybase / MS SQL databases
      pdo_pgsql: PDO driver for pgsql
      pdo_odbc: PDO driver for ODBC
      soap: SOAP
      sodium: Sodium
      calendar: Calendar
      exif: EXIF
      gettext: GetText
      intl: Internationalization
      mbstring: Multibyte String Functions
      opcache: Opcache
      pcntl: pcntl
      pdo: PHP Data Objects
      phar: PHP Archive
      sockets: Sockets
      xsl: XSL
      bcmath: BC Math
      ctype: ctype
      iconv: Iconv
      dom: DOM
      pgsql: PostgreSQL
      posix: Posix
      simplexml: SimpleXML
      mysqli: MySQLi
      xml: XML
      xmlreader: XMLReader
      xmlwriter: XMLWriter
      fileinfo: fileinfo
      zip: Zip
      odbc: UnixODBC
      ftp: FTP

subpackages:
  - name: ${{package.name}}-config
    dependencies:
      provides:
        - php-config=${{package.full-version}}
    pipeline:
      - runs: |
          mkdir -p "${{targets.subpkgdir}}/etc/php/conf.d"
          mv $HOME/php.ini-production ${{targets.subpkgdir}}/etc/php/php.ini

  - range: extensions
    name: "${{package.name}}-${{range.key}}"
    description: "The ${{range.value}} extension"
    dependencies:
      runtime:
        - "${{package.name}}-${{range.key}}-config"
      provides:
        - php-${{range.key}}=${{package.full-version}}
    pipeline:
      - runs: |
          export EXTENSIONS_DIR=usr/lib/php/modules
          mkdir -p "${{targets.subpkgdir}}"/$EXTENSIONS_DIR
          mv "${{targets.destdir}}/$EXTENSIONS_DIR/${{range.key}}.so" \
            "${{targets.subpkgdir}}/$EXTENSIONS_DIR/${{range.key}}.so"

  - range: extensions
    name: "${{package.name}}-${{range.key}}-config"
    description: "The ${{range.value}} extension configuration"
    dependencies:
      provides:
        - php-${{range.key}}-config=${{package.full-version}}
    pipeline:
      - runs: |
          export CONF_DIR="${{targets.subpkgdir}}/etc/php/conf.d"
          mkdir -p $CONF_DIR
          order=10
          prefix=
          [ "${{range.key}}" != "opcache" ] || prefix="zend_"
          # Determine load order based on number of dependencies found in config.w32
          [ -f "ext/${{range.key}}/config.w32" ] && \
            deps=`sed -En "s/.*ADD_EXTENSION_DEP\('${{range.key}}', ([^)]+)\).*/\1/p" "ext/${{range.key}}/config.w32" \
                | tr -d "'," | tr ' ' '\n' \
                | sort -u \
                | while read -r dep; do
                  [ "$dep" = "true" ] || echo $dep
                done | wc -w`
          echo "${prefix}extension=${{range.key}}.so" > $CONF_DIR/"$((order+order*deps))-${{range.key}}.ini"

  - name: ${{package.name}}-dev
    description: PHP 8.3 development headers
    dependencies:
      provides:
        - php-dev=${{package.full-version}}
    pipeline:
      - uses: split/dev
      - runs: |
          mkdir -p ${{targets.subpkgdir}}/usr/bin
          mv ${{targets.destdir}}/usr/bin/phpize ${{targets.subpkgdir}}/usr/bin/
          mv ${{targets.destdir}}/usr/lib ${{targets.subpkgdir}}/usr

  - name: ${{package.name}}-doc
    description: PHP 8.3 documentation
    dependencies:
      provides:
        - php-doc=${{package.full-version}}
    pipeline:
      - uses: split/manpages

  - name: "${{package.name}}-cgi"
    description: PHP 8.3 CGI
    dependencies:
      provides:
        - php-cgi=${{package.full-version}}
    pipeline:
      - runs: |
          mkdir -p ${{targets.subpkgdir}}/usr/bin
          mv ${{targets.destdir}}/usr/bin/php-cgi ${{targets.subpkgdir}}/usr/bin/

  - name: "${{package.name}}-dbg"
    description: Interactive PHP Debugger
    dependencies:
      provides:
        - php-dbg=${{package.full-version}}
    pipeline:
      - runs: |
          mkdir -p ${{targets.subpkgdir}}/usr/bin
          mv ${{targets.destdir}}/usr/bin/phpdbg ${{targets.subpkgdir}}/usr/bin/

  - name: "${{package.name}}-fpm"
    description: PHP 8.3 FastCGI Process Manager (FPM)
    dependencies:
      runtime:
        - "${{package.name}}-fpm-config"
      provides:
        - php-fpm=${{package.full-version}}
    pipeline:
      - runs: |
          mkdir -p ${{targets.subpkgdir}}/usr/sbin
          mv ${{targets.destdir}}/usr/sbin/php-fpm ${{targets.subpkgdir}}/usr/sbin/

  - name: ${{package.name}}-fpm-config
    description: PHP 8.3 FastCGI Process Manager (FPM) configuration
    dependencies:
      provides:
        - php-fpm-config=${{package.full-version}}
    pipeline:
      - runs: |
          mkdir -p ${{targets.subpkgdir}}/etc/php/php-fpm.d
          mv ${{targets.destdir}}/etc/php/php-fpm.conf.default ${{targets.subpkgdir}}/etc/php/php-fpm.conf
          mv ${{targets.destdir}}/etc/php/php-fpm.d/www.conf.default ${{targets.subpkgdir}}/etc/php/php-fpm.d/www.conf \
          && { \
            echo '[global]'; \
            echo 'error_log = /proc/self/fd/2'; \
            echo 'daemonize = no'; \
            echo; \
            echo '[www]'; \
            echo 'listen = [::]:9000'; \
            echo 'access.log = /proc/self/fd/2'; \
            echo; \
            echo 'clear_env = no'; \
            echo; \
            echo 'catch_workers_output = yes'; \
            echo; \
            echo 'decorate_workers_output = no'; \
          } | tee ${{targets.subpkgdir}}/etc/php/php-fpm.d/zz-apko.conf

update:
  enabled: true
  github:
    identifier: php/php-src
    strip-prefix: php-
    tag-filter: php-8.3
    use-tag: true

test:
  pipeline:
    - runs: |
        php --version
    - runs: |
        cat <<'EOF' >> /tmp/hello.php
        <?php
        echo 'Hello, Wolfi!';
        EOF

        php /tmp/hello.php<|MERGE_RESOLUTION|>--- conflicted
+++ resolved
@@ -1,12 +1,7 @@
 package:
   name: php-8.3
-<<<<<<< HEAD
-  version: 8.3.7
-  epoch: 1
-=======
   version: 8.3.8
-  epoch: 3
->>>>>>> 37069dc3
+  epoch: 4
   description: "the PHP programming language"
   copyright:
     - license: PHP-3.01
