--- conflicted
+++ resolved
@@ -1,12 +1,7 @@
 package:
   name: tileserver-gl
-<<<<<<< HEAD
   version: "5.1.1"
   epoch: 0
-=======
-  version: 5.0.0
-  epoch: 6
->>>>>>> ba3ca117
   description: Vector and raster maps with GL styles. Server side rendering by MapLibre GL Native. Map tile server for MapLibre GL JS, Android, iOS, Leaflet, OpenLayers, GIS via WMTS, etc.
   copyright:
     - license: BSD-2-Clause
@@ -58,13 +53,6 @@
       tag: v${{package.version}}
       expected-commit: f7be63a35ceefd14f8dbbfdf06920485f1f079dc
       destination: app
-
-  # leaving this to be cognisant of this in the future
-  # Enforce dependencies via overrides, more information here: https://github.com/chainguard-dev/enterprise-packages/pull/11547
-  #- name: Add dependency overrides
-  #  working-directory: app
-  #  runs: |
-  #    npm pkg set overrides.path-to-regexp=0.1.10
 
   # install packages
   - working-directory: app
