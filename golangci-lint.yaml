--- conflicted
+++ resolved
@@ -1,12 +1,7 @@
 package:
   name: golangci-lint
-<<<<<<< HEAD
-  version: 1.58.0
-  epoch: 1
-=======
   version: 1.58.1
   epoch: 0
->>>>>>> a86a444b
   description: Fast linters Runner for Go
   copyright:
     - license: Apache-2.0
