--- conflicted
+++ resolved
@@ -1,12 +1,7 @@
 package:
   name: ollama
-<<<<<<< HEAD
-  version: 0.0.17
+  version: 0.0.16
   epoch: 0
-=======
-  version: 0.0.16
-  epoch: 1
->>>>>>> ee51c797
   description: Get up and running with Llama 2 and other large language models locally
   copyright:
     - license: MIT
