--- conflicted
+++ resolved
@@ -1,12 +1,7 @@
 package:
   name: linkerd2
-<<<<<<< HEAD
-  version: "25.9.4"
+  version: "25.10.1"
   epoch: 1 # GHSA-xwfj-jgwm-7wp5
-=======
-  version: "25.10.1"
-  epoch: 0 # GHSA-xwfj-jgwm-7wp5
->>>>>>> 4917563b
   description: "meta linkerd package"
   copyright:
     - license: Apache-2.0
