package:
  name: neon
<<<<<<< HEAD
  version: 5623
  epoch: 1
=======
  version: "5733"
  epoch: 0
>>>>>>> 37069dc3
  description: "Serverless Postgres. We separated storage and compute to offer autoscaling, branching, and bottomless storage."
  copyright:
    - license: Apache-2.0
  resources:
    cpu: 32
    memory: 24Gi

environment:
  contents:
    packages:
      - bash
      - bison
      - build-base
      - busybox
      - ca-certificates-bundle
      - clang
      - cmake
      - coreutils
      - curl-dev
      - flex
      - icu
      - icu-dev
      - libcurl-openssl4
      - libpq-16
      - libseccomp-dev
      - libtool
      - openssl-dev
      - perl
      - pkgconf
      - poetry
      - postgresql-16-client
      - postgresql-16-dev
      - protobuf
      - protobuf-dev
      - protoc
      - readline-dev
      - rust
      - zlib-dev

pipeline:
  - uses: git-checkout
    with:
      repository: https://github.com/neondatabase/neon
      tag: release-${{package.version}}
      expected-commit: 371020fe6acf3ed6b00f2687d06b3b2e7a6c73a0
      recurse-submodules: true

  - runs: |
      BUILD_TYPE=release make -j$(nproc) -s

      mkdir -p "${{targets.destdir}}"/usr/bin
      for f in pg_sni_router pageserver pagectl safekeeper storage_broker proxy neon_local; do
        mv target/release/$f "${{targets.destdir}}"/usr/bin
      done

      # This has to be used in conjunction with the POSTGRES_DISTRIB_DIR env var to tell
      # neon where to find the postgres binaries.
      # POSTGRES_DISTRIB_DIR=/usr/libexec
      mkdir -p "${{targets.destdir}}"/usr/libexec/neon
      mv pg_install/v14 "${{targets.destdir}}"/usr/libexec/neon/v14
      mv pg_install/v15 "${{targets.destdir}}"/usr/libexec/neon/v15
      mv pg_install/v16 "${{targets.destdir}}"/usr/libexec/neon/v16

  - uses: strip

update:
  enabled: true
  ignore-regex-patterns:
    - '.*proxy.*'
  github:
    identifier: neondatabase/neon
    strip-prefix: release-
    use-tag: true<|MERGE_RESOLUTION|>--- conflicted
+++ resolved
@@ -1,12 +1,7 @@
 package:
   name: neon
-<<<<<<< HEAD
-  version: 5623
+  version: "5733"
   epoch: 1
-=======
-  version: "5733"
-  epoch: 0
->>>>>>> 37069dc3
   description: "Serverless Postgres. We separated storage and compute to offer autoscaling, branching, and bottomless storage."
   copyright:
     - license: Apache-2.0
