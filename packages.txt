--- conflicted
+++ resolved
@@ -752,9 +752,6 @@
 cronie
 cilium-cli
 acme.sh
-<<<<<<< HEAD
 cloudflared
-=======
 libdbi
-lighttpd
->>>>>>> 723ebaf2
+lighttpd