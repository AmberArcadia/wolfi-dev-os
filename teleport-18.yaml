--- conflicted
+++ resolved
@@ -1,12 +1,7 @@
 package:
   name: teleport-18
-<<<<<<< HEAD
   version: "18.3.2"
   epoch: 0 # GHSA-47m2-4cr7-mhcw
-=======
-  version: "18.3.1"
-  epoch: 1
->>>>>>> 57ca15b5
   description: The easiest, and most secure way to access and protect all of your infrastructure.
   copyright:
     - license: AGPL-3.0-only
@@ -47,8 +42,6 @@
       expected-commit: a5c17d6670dd29a04f86ed6bacf8d2f54327c34b
       tag: v${{package.version}}
 
-<<<<<<< HEAD
-=======
   - uses: go/bump
     with:
       deps: |-
@@ -67,7 +60,6 @@
         github.com/quic-go/quic-go@v0.54.1
         github.com/containerd/containerd@v1.7.29
 
->>>>>>> 57ca15b5
   # Fixes build failure introduced with 17.0.5 version:
   # "([wasm-validator error in function fastpathprocessor_process\20externref\20shim]
   # unexpected false: table.fill requires bulk-memory [--enable-bulk-memory])"
