--- conflicted
+++ resolved
@@ -1,12 +1,7 @@
 package:
   name: ztunnel-1.24
-<<<<<<< HEAD
-  version: 1.24.1
-  epoch: 3
-=======
   version: 1.24.2
   epoch: 0
->>>>>>> 65455072
   description: The `ztunnel` component of istio ambient mesh.
   copyright:
     - license: Apache-2.0
