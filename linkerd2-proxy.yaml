package:
  name: linkerd2-proxy
<<<<<<< HEAD
  version: "2.290.0"
  epoch: 1
=======
  version: "2.291.0"
  epoch: 0
>>>>>>> 2e519faf
  description: "A program that validates linkerd networks"
  copyright:
    - license: Apache-2.0

environment:
  contents:
    packages:
      - build-base
      - busybox
      - ca-certificates-bundle
      - cargo-auditable
      - clang
      - cmake
      - rust
  environment:
    RUSTFLAGS: "--cfg tokio_unstable"

pipeline:
  - uses: git-checkout
    with:
      repository: https://github.com/linkerd/linkerd2-proxy
      tag: release/v${{package.version}}
      expected-commit: abeb36650038fcccf03387379f5bfa16fcfbf70d

  - uses: rust/cargobump

  - runs: |
      cargo fetch
      cargo auditable build --frozen --release --package=linkerd2-proxy

      mkdir -p ${{targets.destdir}}/usr/lib/linkerd
      mv target/release/linkerd2-proxy ${{targets.destdir}}/usr/lib/linkerd
      # Other packages expect this version to be declared next to the binary, it doesn't have a version subcommand.
      echo ${{package.version}} > ${{targets.destdir}}/usr/lib/linkerd/linkerd2-proxy-version.txt

  - uses: strip

update:
  enabled: true
  github:
    identifier: linkerd/linkerd2-proxy
    strip-prefix: release/v
    tag-filter: release/v

test:
  pipeline:
    - runs: |
        # There aren't really any flags here to get the version so just run and look for the right error
        /usr/lib/linkerd/linkerd2-proxy 2>&1 | grep "no destination service configured"
        cat /usr/lib/linkerd/linkerd2-proxy-version.txt | grep "${{package.version}}"<|MERGE_RESOLUTION|>--- conflicted
+++ resolved
@@ -1,12 +1,7 @@
 package:
   name: linkerd2-proxy
-<<<<<<< HEAD
-  version: "2.290.0"
+  version: "2.291.0"
   epoch: 1
-=======
-  version: "2.291.0"
-  epoch: 0
->>>>>>> 2e519faf
   description: "A program that validates linkerd networks"
   copyright:
     - license: Apache-2.0
