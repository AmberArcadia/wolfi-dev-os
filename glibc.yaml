--- conflicted
+++ resolved
@@ -1,12 +1,7 @@
 package:
   name: glibc
-<<<<<<< HEAD
   version: "2.41"
   epoch: 1
-=======
-  version: 2.40
-  epoch: 40
->>>>>>> 41bb54d9
   description: "the GNU C library"
   copyright:
     - license: LGPL-2.1-or-later
