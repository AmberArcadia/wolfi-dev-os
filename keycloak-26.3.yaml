package:
  name: keycloak-26.3
  version: "26.3.3"
<<<<<<< HEAD
  epoch: 6 # GHSA-3p8m-j85q-pgmj
=======
  epoch: 6 # GHSA-fghv-69vj-qj49
>>>>>>> 5e214f13
  description: Open Source Identity and Access Management For Modern Applications and Services
  copyright:
    - license: Apache-2.0
  dependencies:
    runtime:
      - bash # Keycloak helper scripts require bash, aren't compatible with busybox.
      - merged-usrsbin
      - openjdk-${{vars.java-version}}-default-jvm
      - wolfi-baselayout
    provides:
      - keycloak=${{package.full-version}}

# Create a new major-version variable that contains only the major version
# to use in the bitnami/compat pipeline to find out the correct folder for the image.
# e.g. 25.0.2 will create a new var major-version=25
var-transforms:
  - from: ${{package.version}}
    match: ^(\d+).*
    replace: $1
    to: major-version

vars:
  java-version: 21

environment:
  contents:
    packages:
      - bash
      - build-base
      - busybox
      - ca-certificates-bundle
      - gcc-13-default
      - openjdk-${{vars.java-version}}-default-jdk
      - wolfi-base
      - wolfi-baselayout
  environment:
    LANG: en_US.UTF-8
    JAVA_HOME: /usr/lib/jvm/java-${{vars.java-version}}-openjdk

pipeline:
  - uses: git-checkout
    with:
      repository: https://github.com/keycloak/keycloak
      tag: ${{package.version}}
      expected-commit: e5daa1fd200e7926f88b899bd7f987ed35bbea10

  - uses: maven/pombump
    with:
      patch-file: pombump-deps.yaml
      properties-file: pombump-properties.yaml

  - runs: |
      gcc napi-static-assert.c -o /tmp/preload.so -fPIC -shared -ldl

  - runs: |
      # Keycloak installation. Note we use the maven wrapper as configured in
      # the source repo to build - ensures the correct maven version for
      # building the project, preventing issues such as CI hangs.

      # Build keycloak-server. Depends on `keycloak-js-adapter-jar`.
      # Gross hack to work around broken NAPI ast-grep module that has
      # undefined symbol: static_assert
      export LD_PRELOAD=/tmp/preload.so
      ./mvnw clean install -DskipTests -Dmaven.test.skip=true -DskipITs -DskipProtoLock=true -Pdistribution
      unset LD_PRELOAD

      mkdir -p ${{targets.destdir}}/usr/share/java
      unzip -d ${{targets.destdir}}/usr/share/java quarkus/dist/target/keycloak-*.zip
      cp -avR ${{targets.destdir}}/usr/share/java/keycloak-* ${{targets.destdir}}/usr/share/java/keycloak

      # Create an empty data directory for keycloak. Required by the UI to store some data.
      mkdir -p ${{targets.destdir}}/usr/share/java/keycloak/data

      mkdir -p ${{targets.destdir}}/usr/bin
      for i in kc.sh kcadm.sh kcreg.sh; do
        ln -sf /usr/share/java/keycloak/bin/$i ${{targets.destdir}}/usr/bin/$i
      done

# images like keycloak-operator may need it as they expect it to find keycloak in /opt/keycloak
# For ref: https://github.com/keycloak/keycloak/blob/4b194d00bed51458acb3d125eba9a0ba654c930a/operator/Dockerfile#L11
subpackages:
  - name: ${{package.name}}-compat
    pipeline:
      - runs: |
          mkdir -p "${{targets.subpkgdir}}"/opt
          ln -s /usr/share/java/keycloak "${{targets.subpkgdir}}"/opt/
    dependencies:
      runtime:
        - merged-usrsbin
        - wolfi-baselayout
      provides:
        - keycloak-compat=${{package.full-version}}
    test:
      pipeline:
        - uses: test/virtualpackage
          with:
            virtual-pkg-name: keycloak-compat
            real-pkg-name: ${{subpkg.name}}

  - name: ${{package.name}}-iamguarded-compat
    description: "compat package with iamguarded/keycloak image"
    dependencies:
      runtime:
        - bash # Keycloak helper scripts require bash, aren't compatible with busybox.
        - coreutils # Keycloak Helm Chart scripts require coreutils, aren't compatible with busybox. (i.e., `cp` with `--preserve` option)
        - krb5
        - libaio
        - merged-usrsbin
        - net-tools
        - openjdk-${{vars.java-version}}-default-jvm
        - posix-libc-utils
        - procps
        - su-exec
        - wait-for-port
        - wolfi-baselayout
        - zlib
      provides:
        - keycloak-iamguarded-compat=${{package.full-version}}
    pipeline:
      - uses: iamguarded/build-compat
        with:
          package: keycloak
          version: ${{vars.major-version}}
      - runs: |
          mkdir -p /iamguarded/keycloak
          mkdir -p /opt/iamguarded/keycloak
          mkdir -p ${{targets.contextdir}}/docker-entrypoint-initdb.d

          for dir in bin conf conf.default lib providers themes; do
            mkdir -p /opt/iamguarded/keycloak/$dir
          done

          chmod g+rwX /opt/iamguarded

          # Copy keycloak files to /opt/iamguarded/keycloak for compatibility with
          # their Helm Chart, which copies the directories into an emptyDir in
          # an initContainer
          cp -r ${{targets.destdir}}/usr/share/java/keycloak/* /opt/iamguarded/keycloak

          # Replace the incorrect Java paths in the iamguarded scripts
          sed -i 's/JAVA_HOME="\/opt\/iamguarded\/java"/JAVA_HOME="\/usr\/lib\/jvm\/java-${{vars.java-version}}-openjdk"/g' /opt/iamguarded/scripts/keycloak-env.sh
          sed -i 's/\/opt\/iamguarded\/java\/lib\/security/\/usr\/lib\/jvm\/java-${{vars.java-version}}-openjdk\/conf\/security/g' /opt/iamguarded/scripts/java/postunpack.sh

          # Disable some commands used in iamguarded scripts. These commands more likely fail in this since this image take non root approach
          sed -i 's/chown -R "$KEYCLOAK_DAEMON_USER" "$dir"/# chown -R "$KEYCLOAK_DAEMON_USER" "$dir"/g' /opt/iamguarded/scripts/keycloak/postunpack.sh
          sed -i 's/ensure_user_exists/# ensure_user_exists/g' /opt/iamguarded/scripts/keycloak/postunpack.sh
          sed -i 's/am_i_root/# am_i_root/g' /opt/iamguarded/scripts/keycloak/setup.sh
          sed -i 's/hostname --fqdn/hostname -f/g' /opt/iamguarded/scripts/keycloak-env.sh

          # The `--userspec`` flag belongs to GNU's chroot, whereas we are use BusyBox's. As a workaround, use `su-exec` instead.
          sed -i 's|exec chroot --userspec="$userspec" /|exec chroot / su-exec "$userspec"|' /opt/iamguarded/scripts/libos.sh
          sed -i 's|chroot --userspec="$userspec" /|chroot / su-exec "$userspec"|' /opt/iamguarded/scripts/libos.sh

          # Use package path while unpacking
          /opt/iamguarded/scripts/keycloak/postunpack.sh || true

          # Link binaries used by iamguarded config
          ln -sf /opt/iamguarded/scripts/keycloak/entrypoint.sh ${{targets.contextdir}}/entrypoint.sh
          ln -sf /opt/iamguarded/scripts/keycloak/run.sh ${{targets.contextdir}}/run.sh
      - uses: iamguarded/finalize-compat
        with:
          package: keycloak
          version: ${{vars.major-version}}
    scriptlets:
      post-install: |
        #!/bin/sh
        # Copy required provider files.
        cp -avR /usr/share/java/keycloak/providers/* /opt/iamguarded/keycloak/providers/
    test:
      environment:
        contents:
          packages:
            - curl
            - postgresql
            - postgresql-client
            - shadow
            - sudo-rs
            - jq
            - keycloak
            - keycloak-compat
            - keycloak-iamguarded-compat
            - glibc-locale-en
        accounts:
          groups:
            - groupname: nonroot
              gid: 65532
          users:
            - username: nonroot
              gid: 65532
              uid: 65532
          run-as: 0
        environment:
          PGDATA: /tmp/test_db
          PGUSER: bn_keycloak
          PGDB: iamguarded_keycloak
          ALLOW_EMPTY_PASSWORD: yes
          JAVA_HOME: /usr/lib/jvm/default-jvm
          KC_CACHE: ispn
          KC_CACHE_CONFIG_FILE: cache-ispn.xml
          KEYCLOAK_BOOTSTRAP_ADMIN_PASSWORD: ${KEYCLOAK_BOOTSTRAP_ADMIN_PASSWORD:-}
          KC_BOOTSTRAP_ADMIN_PASSWORD: $KEYCLOAK_BOOTSTRAP_ADMIN_PASSWORD
          KC_HTTP_MANAGEMENT_RELATIVE_PATH: /
      pipeline:
        - uses: iamguarded/test-compat
          with:
            package: keycloak
            version: ${{vars.major-version}}
        - name: "version and help tests"
          runs: |
            /opt/iamguarded/keycloak/bin/kc.sh --version
            /opt/iamguarded/keycloak/bin/kc.sh --help
            /opt/iamguarded/keycloak/bin/kcadm.sh --help
            /opt/iamguarded/keycloak/bin/kcreg.sh --help
        - working-directory: /tmp
          pipeline:
            - name: "Test database creation"
              with:
                setup: echo "127.0.0.1 postgresql" >> /etc/hosts
              runs: |
                useradd $PGUSER
                sudo -u $PGUSER initdb -D ${PGDATA}
                sudo -u $PGUSER pg_ctl -D ${PGDATA} -l /tmp/logfile start
                sudo -u $PGUSER createdb ${PGDB}
                sudo -u $PGUSER psql -lqt | cut -d \| -f 1 | grep -qw ${PGDB}
            - name: "start daemon on localhost"
              uses: test/daemon-check-output
              with:
                setup: |
                  #!/bin/sh -e
                  echo "127.0.0.1 postgresql" >> /etc/hosts
                  echo "$(hostname) postgresql" >> /etc/hosts
                start: |
                  env "BITNAMI_APP_NAME=keycloak" \
                    "APP_VERSION=${{package.version}}" \
                    "PATH=/opt/iamguarded/keycloak/bin:/usr/local/sbin:/usr/local/bin:/usr/sbin:/usr/bin:/sbin:/bin" \
                    "KEYCLOAK_ENABLE_HEALTH_ENDPOINTS=true" \
                    /opt/iamguarded/scripts/keycloak/entrypoint.sh \
                    /opt/iamguarded/scripts/keycloak/run.sh
                timeout: 60
                expected_output: |
                  keycloak setup finished!
                  server listening on
                  Keycloak ${{package.version}}
                  Profile dev activated.
                post: |
                  #!/bin/sh -e
                  url=http://localhost:9000/health/ready
                  response=$(curl -fsS --connect-timeout 5 --max-time 10 --retry 5 --retry-delay 0 --retry-max-time 40 "$url") || {
                    echo "curl ${url} failed $?"
                    exit 1
                  }
                  echo "$response" | jq .status | grep -q UP || {
                    echo "response from $url did not contain \"UP\""
                    echo "response: $response"
                    exit 1
                  }
                  echo "$url had expected output: $response"

test:
  pipeline:
    - name: "start daemon on localhost"
      uses: test/daemon-check-output
      with:
        start: "kc.sh start --hostname=localhost --https-key-store-password=MYPASSWORD"
        timeout: 60
        expected_output: |
          Listening on
          Keycloak ${{package.version}}
          Profile prod activated
        setup: |
          #!/bin/sh -ex
          echo "127.0.0.1 $(hostname)" >> /etc/hosts
          kspath=/usr/share/java/keycloak/conf/server.keystore
          keytool -v \
              -keystore $kspath \
              -alias localhost \
              -genkeypair -sigalg SHA512withRSA -keyalg RSA -dname CN=localhost \
              -storepass MYPASSWORD || {
                echo "failed [$?] to create keystore with keytool at $kspath"
                exit 1
          }
    - name: "version and help tests"
      runs: |
        kc.sh --version
        kc.sh --help
        kcadm.sh --help
        kcreg.sh --help

update:
  # The upstream repos releases contains a 'nightly' release. Which we want to
  # exclude from discovery.
  ignore-regex-patterns:
    - ".*nightly.*"
  enabled: true
  github:
    identifier: keycloak/keycloak
    tag-filter: 26.3.<|MERGE_RESOLUTION|>--- conflicted
+++ resolved
@@ -1,11 +1,7 @@
 package:
   name: keycloak-26.3
   version: "26.3.3"
-<<<<<<< HEAD
-  epoch: 6 # GHSA-3p8m-j85q-pgmj
-=======
-  epoch: 6 # GHSA-fghv-69vj-qj49
->>>>>>> 5e214f13
+  epoch: 7 # GHSA-3p8m-j85q-pgmj
   description: Open Source Identity and Access Management For Modern Applications and Services
   copyright:
     - license: Apache-2.0
