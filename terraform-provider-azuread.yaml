package:
  name: terraform-provider-azuread
  version: "3.2.0"
  epoch: 1
  description: Terraform provider for Azure Active Directory
  copyright:
    - license: MPL-2.0
  dependencies:
    runtime:
      - terraform-local-provider-config

pipeline:
  - uses: git-checkout
    with:
      expected-commit: c41d986e3f5bb127447a42a49ed5010b73754750
      repository: https://github.com/hashicorp/terraform-provider-azuread
      tag: v${{package.version}}

  - uses: go/bump
    with:
      deps: |-
<<<<<<< HEAD
        golang.org/x/crypto@v0.35.0
=======
        golang.org/x/net@v0.36.0
>>>>>>> 81efd936

  - uses: go/build
    with:
      output: terraform-provider-azuread
      packages: .
      vendor: "true"

  - runs: |
      GOARCH=$(go env GOARCH)
      mkdir -p "${{targets.destdir}}"/terraform/provider-mirror/registry.terraform.io/hashicorp/azuread/${{package.version}}/linux_${GOARCH}/
      ln -s /usr/bin/terraform-provider-azuread \
          "${{targets.destdir}}"/terraform/provider-mirror/registry.terraform.io/hashicorp/azuread/${{package.version}}/linux_${GOARCH}/terraform-provider-azuread_v${{package.version}}_x5

update:
  enabled: true
  github:
    identifier: hashicorp/terraform-provider-azuread
    strip-prefix: v

test:
  pipeline:
    - runs: |
        terraform-provider-azuread --help<|MERGE_RESOLUTION|>--- conflicted
+++ resolved
@@ -1,7 +1,7 @@
 package:
   name: terraform-provider-azuread
   version: "3.2.0"
-  epoch: 1
+  epoch: 2
   description: Terraform provider for Azure Active Directory
   copyright:
     - license: MPL-2.0
@@ -19,11 +19,8 @@
   - uses: go/bump
     with:
       deps: |-
-<<<<<<< HEAD
         golang.org/x/crypto@v0.35.0
-=======
         golang.org/x/net@v0.36.0
->>>>>>> 81efd936
 
   - uses: go/build
     with:
