--- conflicted
+++ resolved
@@ -1,11 +1,7 @@
 package:
   name: kubeflow-pipelines
   version: 2.2.0
-<<<<<<< HEAD
-  epoch: 1
-=======
-  epoch: 2
->>>>>>> c04dc1e8
+  epoch: 3
   description: Machine Learning Pipelines for Kubeflow
   checks:
     disabled:
@@ -51,16 +47,12 @@
       tag: ${{package.version}}
       expected-commit: dd59f48cdd0f6cd7fac40306277ef5f3dad6e263
 
-<<<<<<< HEAD
+  - uses: patch
+    with:
+      patches: py-backend-cves.patch
+
   - runs: |
-      #fix idna CVE
-      sed -i 's/idna==3\.4/idna==3.7/g' backend/requirements.txt
       go mod edit -dropreplace=k8s.io/kubernetes
-=======
-  - uses: patch
-    with:
-      patches: py-backend-cves.patch
->>>>>>> c04dc1e8
 
   - uses: go/bump
     with:
