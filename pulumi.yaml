package:
  name: pulumi
<<<<<<< HEAD
  version: 3.120.0
  epoch: 0
=======
  version: 3.119.0
  epoch: 1
>>>>>>> 6e911d2e
  description: Infrastructure as Code in any programming language
  copyright:
    - license: Apache-2.0

environment:
  contents:
    packages:
      - build-base
      - busybox
      - ca-certificates-bundle
      - go
      - nodejs
      - patch
      - python-3.11
      - python-3.11-dev
      - yarn
  environment:
    CGO_ENABLED: "0"
    GO111MODULE: "on"

pipeline:
  - uses: git-checkout
    with:
      destination: ${{package.name}}
      expected-commit: f1e4b4ff94486dced178cbc51179ef380db6393d
      repository: https://github.com/pulumi/pulumi.git
      tag: v${{package.version}}

  - uses: go/bump
    with:
      deps: github.com/Azure/azure-sdk-for-go/sdk/azidentity@v1.6.0
      modroot: ${{package.name}}/pkg

  - pipeline:
      - runs: |
          set -x

          export PULUMI_VERSION="v${{package.version}}"
          export PULUMI_ROOT="$(mktemp -d)"
          export GOBIN="${PULUMI_ROOT}/bin"
          mkdir -p "${{targets.contextdir}}/usr/bin"

          # Build the Pulumi CLI itself
          make install
          mv -v "${PULUMI_ROOT}"/bin/pulumi* "${{targets.contextdir}}/usr/bin"

          # Build the Pulumi Language SDKs (Go, Node.js, Python)
          for lang in go nodejs python; do
            cd "sdk/${lang}"

            # go mod tidy is needed because of some go generate stuff that mutates the go.mod
            cd pulumi-language-${lang} && \
              # Remediate GHSA-m425-mq94-257g
              go get google.golang.org/grpc@v1.58.3 && \
              go get golang.org/x/crypto@v0.17.0 && \
              go mod edit -replace=golang.org/x/net=golang.org/x/net@v0.23.0 && \
              go get github.com/go-git/go-git/v5@v5.11.0 && \
              go get github.com/Azure/azure-sdk-for-go/sdk/azidentity@v1.6.0 && \
              go mod tidy && \
              cd ..
            cd cmd/pulumi-language-${lang} && \
              # Remediate GHSA-m425-mq94-257g
              go get google.golang.org/grpc@v1.58.3 && \
              go get golang.org/x/crypto@v0.17.0 && \
              go mod edit -replace=golang.org/x/net=golang.org/x/net@v0.23.0 && \
              go get github.com/go-git/go-git/v5@v5.11.0 && \
              go get github.com/Azure/azure-sdk-for-go/sdk/azidentity@v1.6.0 && \
              go mod tidy && \
              cd ../..

            make build

            # "make install_package" is needed for all SDKs except Go
            [[ "${lang}" == "go" ]] || make install_package


            # Remove .cmd files only used on Windows
            rm -f "${PULUMI_ROOT}"/bin/*.cmd
            ls -la "${PULUMI_ROOT}/bin"
            mv -v "${PULUMI_ROOT}"/bin/pulumi* "${{targets.contextdir}}/usr/bin"
            cd ../..
          done
      - uses: strip
    working-directory: ${{package.name}}

subpackages:
  - name: "pulumi-language-go"
    description: "Pulumi Language SDK for Go"
    pipeline:
      - runs: |
          mkdir -p "${{targets.contextdir}}/usr/bin"
          mv -v "${{targets.destdir}}"/usr/bin/pulumi-*go* "${{targets.contextdir}}/usr/bin"

  - name: "pulumi-language-nodejs"
    description: "Pulumi Language SDK for Node.js"
    pipeline:
      - runs: |
          mkdir -p "${{targets.contextdir}}/usr/bin"
          mv -v "${{targets.destdir}}"/usr/bin/pulumi-*nodejs* "${{targets.contextdir}}/usr/bin"
          # pulumi-analyzer-policy is built by the nodejs sdk even though it doesnt contain the string "nodejs"
          mv -v "${{targets.destdir}}"/usr/bin/pulumi-analyzer-policy "${{targets.contextdir}}/usr/bin"

  - name: "pulumi-language-python"
    description: "Pulumi Language SDK for Python"
    pipeline:
      - runs: |
          mkdir -p "${{targets.contextdir}}/usr/bin"
          mv -v "${{targets.destdir}}"/usr/bin/pulumi-*python* "${{targets.contextdir}}/usr/bin"

test:
  pipeline:
    - name: Verify Pulumi installation
      runs: |
        pulumi version || exit 1

update:
  enabled: true
  github:
    identifier: pulumi/pulumi
    strip-prefix: v<|MERGE_RESOLUTION|>--- conflicted
+++ resolved
@@ -1,12 +1,7 @@
 package:
   name: pulumi
-<<<<<<< HEAD
   version: 3.120.0
   epoch: 0
-=======
-  version: 3.119.0
-  epoch: 1
->>>>>>> 6e911d2e
   description: Infrastructure as Code in any programming language
   copyright:
     - license: Apache-2.0
