package:
  name: semgrep
<<<<<<< HEAD
  version: 1.63.0
=======
  version: 1.62.0
>>>>>>> 2d1319d6
  epoch: 0
  description: "Lightweight static analysis for many languages. Find bug variants with patterns that look like source code."
  copyright:
    - license: LGPL-2.1-or-later
  dependencies:
    runtime:
      - py3-semgrep
      - python3

environment:
  contents:
    packages:
      - autoconf
      - bubblewrap # build errors without it but bubblewrap throws a warning that it's not working anyway
      - build-base
      - busybox
      - ca-certificates-bundle
      - curl # needed for opam, it tries to use wget with missing flags instead.
      - curl-dev
      - git
      - gmp-dev # linked against
      - libcurl-openssl4
      - libev-dev
      - libffi-dev
      - ocaml
      - opam
      - openssl-dev
      - patch # needed for 'opam init'
      - pcre-dev # linked against
      - posix-libc-utils # ldd
      - py3-gpep517 # used for py3-semgrep
      - py3-pip # used in make install
      - py3-setuptools # used for py3-semgrep
      - py3-wheel # used for py3-semgrep
      - python3 # used in make install
      - python3-dev
      - wolfi-base
      - zlib-dev

pipeline:
  - uses: git-checkout
    with:
      repository: https://github.com/returntocorp/semgrep
      tag: v${{package.version}}
<<<<<<< HEAD
      expected-commit: d7aaf569f8d01a4f87e290f3b95dbed37bf847fa
=======
      expected-commit: d50609f50e350defae20f2f3d010341c5f4c6f1a
>>>>>>> 2d1319d6

  - runs: |
      git submodule update --init --recursive
      opam init --compiler=ocaml-base-compiler.4.14.0 --disable-sandboxing -y
      opam switch create 4.14.0+static ocaml-base-compiler.4.14.0
      eval $(opam env --switch=4.14.0+static)
      make dev-setup
      make core
      make copy-core-for-cli

  - runs: |
      install -Dm755 _build/default/src/main/Main.exe \
        "${{targets.destdir}}"/usr/bin/osemgrep
      ln -sf /usr/bin/osemgrep "${{targets.destdir}}"/usr/bin/semgrep-core
      install -Dm644 LICENSE \
        "${{targets.destdir}}"/usr/share/licenses/${{package.name}}/LICENSE

  - uses: strip

subpackages:
  - name: py3-semgrep
    description: "Python bindings for semgrep"
    dependencies:
      runtime:
        - python3
        - py3-boltons
        - py3-click
        - py3-click-option-group
        - py3-colorama
        - py3-glom
        - py3-defusedxml
        - py3-attrs
        - py3-jsonschema
        - py3-packaging
        - py3-peewee
        - py3-python-lsp-jsonrpc
        - py3-requests
        - py3-rich
        - py3-ruamel-yaml
        - py3-tomli
        - py3-typing-extensions
        - py3-wcmatch
    pipeline:
      - runs: |
          cd cli
          git submodule update --init -- src/semgrep/semgrep_interfaces
          python3 -m gpep517 build-wheel \
            --wheel-dir dist \
            --output-fd 3 3>&1 >&2
          python3 -m installer -d "${{targets.contextdir}}" \
            dist/*.whl
      - uses: strip

update:
  enabled: true
  manual: false
  github:
    identifier: returntocorp/semgrep
    strip-prefix: v<|MERGE_RESOLUTION|>--- conflicted
+++ resolved
@@ -1,10 +1,6 @@
 package:
   name: semgrep
-<<<<<<< HEAD
   version: 1.63.0
-=======
-  version: 1.62.0
->>>>>>> 2d1319d6
   epoch: 0
   description: "Lightweight static analysis for many languages. Find bug variants with patterns that look like source code."
   copyright:
@@ -49,11 +45,7 @@
     with:
       repository: https://github.com/returntocorp/semgrep
       tag: v${{package.version}}
-<<<<<<< HEAD
       expected-commit: d7aaf569f8d01a4f87e290f3b95dbed37bf847fa
-=======
-      expected-commit: d50609f50e350defae20f2f3d010341c5f4c6f1a
->>>>>>> 2d1319d6
 
   - runs: |
       git submodule update --init --recursive
