--- conflicted
+++ resolved
@@ -1,12 +1,7 @@
 package:
   name: clickhouse
-<<<<<<< HEAD
-  version: 24.1.3.31
+  version: 24.1.5.6
   epoch: 1
-=======
-  version: 24.1.5.6
-  epoch: 0
->>>>>>> aa1980c5
   description: ClickHouse is the fastest and most resource efficient open-source database for real-time apps and analytics.
   copyright:
     - license: Apache-2.0
@@ -84,6 +79,7 @@
       - runs: |
           mkdir -p ${{targets.subpkgdir}}/usr/share/bash-completion/completions
           mv ${{targets.destdir}}/usr/share/bash-completion/completions/clickhouse ${{targets.subpkgdir}}/usr/share/bash-completion/completions
+    
 
 update:
   enabled: true
