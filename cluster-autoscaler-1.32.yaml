--- conflicted
+++ resolved
@@ -1,7 +1,7 @@
 package:
   name: cluster-autoscaler-1.32
   version: 1.32.0
-  epoch: 5
+  epoch: 6
   description: Autoscaling components for Kubernetes
   copyright:
     - license: Apache-2.0
@@ -31,17 +31,10 @@
       deps: |-
         github.com/golang-jwt/jwt/v4@v4.5.1
         github.com/Azure/azure-sdk-for-go/sdk/azidentity@v1.6.0
-<<<<<<< HEAD
-        golang.org/x/crypto@v0.31.0
-        k8s.io/kubernetes@v1.32.2
-        golang.org/x/oauth2@v0.27.0
         golang.org/x/net@v0.36.0
-=======
-        golang.org/x/net@v0.33.0
         k8s.io/kubernetes@v1.32.2
         golang.org/x/oauth2@v0.27.0
         golang.org/x/crypto@v0.35.0
->>>>>>> 6a6ec5e3
       modroot: cluster-autoscaler
 
   - uses: go/build
