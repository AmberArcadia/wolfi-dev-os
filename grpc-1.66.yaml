package:
  name: grpc-1.66
  version: 1.66.2
  epoch: 15
  description: The C based gRPC
  copyright:
    - license: Apache-2.0 AND BSD-3-Clause AND MIT
  resources:
    cpu: "24"
    memory: 24Gi
  dependencies:
    provides:
      - grpc=${{package.full-version}}

var-transforms:
  - from: ${{package.version}}
    match: ^(\d+\.\d+)\.\d+$
    replace: "$1"
    to: major-minor-version

environment:
  contents:
    packages:
      - abseil-cpp-dev=20250127.1-r4
      - abseil-cpp=20250127.1-r4
      - autoconf
      - automake
      - benchmark-dev
      - build-base
      - busybox
      - c-ares-dev
      - ca-certificates-bundle
      - chrpath
      - cmake
      - curl
      - cython
      - icu-dev
      - libstdc++-dev
      - libsystemd
      - libtool
      - linux-headers
      - openssl-dev
<<<<<<< HEAD
      - protobuf-29.5-dev
=======
      - protobuf-dev=3.29.5
      - protobuf=3.29.5
      - protoc=3.29.5
>>>>>>> aeb5e0e6
      - py3-setuptools
      - python3
      - python3-dev
      - re2-dev=2025.07.17-r1
      - re2=2025.07.17-r1
      - samurai
      - systemd-dev
      - wolfi-base
      - xxhash-dev
      - yaml-dev
      - zlib-dev
  environment:
    # https://github.com/wolfi-dev/os/issues/34568
    GCC_SPEC_FILE: no-hardening.spec

pipeline:
  - uses: git-checkout
    with:
      repository: https://github.com/grpc/grpc
      tag: v${{package.version}}
      expected-commit: f686ffe7e703fb1440dabea419579e566a8becc3

  - runs: |
      cd third_party
      git submodule update --init --recursive

  - runs: |
      mkdir -p "${{targets.destdir}}"/usr/share/doc/grpc
      cmake -B _build -G Ninja \
      	-DCMAKE_BUILD_TYPE=None \
      	-DCMAKE_INSTALL_PREFIX=/usr \
      	-DCMAKE_CXX_STANDARD=17 \
      	-DBUILD_SHARED_LIBS=True \
      	-DgRPC_INSTALL=ON \
      	-DgRPC_CARES_PROVIDER=package \
      	-DgRPC_SSL_PROVIDER=package \
      	-DgRPC_ZLIB_PROVIDER=package \
        -DgRPC_PROTOBUF_PROVIDER=package \
      	-DgRPC_ABSL_PROVIDER=package \
        -DgRPC_RE2_PROVIDER=package \
      	-DgRPC_BENCHMARK_PROVIDER=package \
      	-DgRPC_BACKWARDS_COMPATIBILITY_MODE=OFF \
      	-DgRPC_BUILD_TESTS=OFF
      cmake --build _build

      GRPC_PYTHON_CFLAGS="-std=c++17" \
      GRPC_PYTHON_DISABLE_LIBC_COMPATIBILITY=1 \
      GRPC_PYTHON_BUILD_SYSTEM_CARES=1 \
      GRPC_PYTHON_BUILD_SYSTEM_OPENSSL=1 \
      GRPC_PYTHON_BUILD_SYSTEM_ZLIB=1 \
      GRPC_PYTHON_BUILD_SYSTEM_RE2=1 \
      GRPC_PYTHON_BUILD_SYSTEM_ABSL=1 \
      python3 setup.py build

      # grpcio-tools
      cd tools/distrib/python
      python3 make_grpcio_tools.py

  - runs: |
      DESTDIR="${{targets.destdir}}" cmake --install _build
      python3 setup.py install --skip-build --root="${{targets.destdir}}"
      cd doc
      find ./ -type f -print -exec install -Dm644 {} "${{targets.destdir}}"/usr/share/doc/grpc/{} \;
      rm "${{targets.destdir}}"/usr/share/doc/grpc/.gitignore
      find "${{targets.destdir}}" -type f -name roots.pem -exec \
      sh -c 'rm $0 && ln -s /etc/ssl/certs/ca-certificates.crt $0' "{}" \;

subpackages:
  - name: py3-grpcio-${{vars.major-minor-version}}
    description: "gRPC Python HTTP/2-based RPC framework"
    dependencies:
      runtime:
        - py3-six
      provides:
        - py3-grpcio=${{package.full-version}}
    pipeline:
      - runs: |
          mkdir -p "${{targets.subpkgdir}}"/usr/lib
          mv ${{targets.destdir}}/usr/lib/python3* ${{targets.subpkgdir}}/usr/lib/
    test:
      pipeline:
        - uses: test/virtualpackage
          with:
            virtual-pkg-name: py3-grpcio
            real-pkg-name: ${{subpkg.name}}

  - name: ${{package.name}}-dev
    pipeline:
      - uses: split/dev
    test:
      pipeline:
        - uses: test/pkgconf
        - uses: test/tw/ldd-check
          with:
            packages: ${{subpkg.name}}
    dependencies:
      runtime:
        - abseil-cpp-dev=20250127.1-r4
        - abseil-cpp=20250127.1-r4
        - ${{package.name}}
        - opentelemetry-cpp-dev
        - re2=2025.07.17-r1
        - re2-dev=2025.07.17-r1
      provides:
        - grpc-dev=${{package.full-version}}
    description: grpc dev

update:
  enabled: true
  github:
    identifier: grpc/grpc
    strip-prefix: v
    use-tag: true
    tag-filter-prefix: v1.66.

test:
  pipeline:
    - uses: test/tw/ldd-check<|MERGE_RESOLUTION|>--- conflicted
+++ resolved
@@ -40,13 +40,7 @@
       - libtool
       - linux-headers
       - openssl-dev
-<<<<<<< HEAD
       - protobuf-29.5-dev
-=======
-      - protobuf-dev=3.29.5
-      - protobuf=3.29.5
-      - protoc=3.29.5
->>>>>>> aeb5e0e6
       - py3-setuptools
       - python3
       - python3-dev
