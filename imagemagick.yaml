package:
  name: imagemagick
<<<<<<< HEAD
  version: 7.1.1.21
  epoch: 1
=======
  version: 7.1.1.25
  epoch: 0
>>>>>>> c8532726
  description: Tools and libraries for manipulating common image formats
  copyright:
    - license: ImageMagick
  dependencies:
    runtime:
      - libgomp

environment:
  contents:
    packages:
      - autoconf
      - automake
      - build-base
      - busybox
      - ca-certificates-bundle
      - chrpath
      - fftw-dev
      - fontconfig-dev
      - freetype-dev
      - ghostscript-dev
      - lcms2-dev
      - libjpeg-turbo-dev
      - libpng-dev
      - libtool
      - libwebp-dev
      - libx11-dev
      - libxext-dev
      - libxml2-dev
      - pango-dev
      - perl-dev
      - tiff-dev
      - zlib-dev

var-transforms:
  - from: ${{package.version}}
    match: \.([^\[.-]*)$
    replace: "-$1"
    to: mangled-package-version

pipeline:
  - uses: fetch
    with:
      expected-sha256: 983df08061bdcf95fe49146444fd1deb9c176b06359d3431053f59813c3e9668
      uri: https://github.com/ImageMagick/ImageMagick/archive/refs/tags/${{vars.mangled-package-version}}.tar.gz

  - uses: autoconf/configure

  - uses: autoconf/make

  - uses: autoconf/make-install

  - uses: strip

subpackages:
  - name: imagemagick-doc
    description: "ImageMagick documentation and manpages"
    pipeline:
      - uses: split/manpages
      - runs: |
          mkdir -p "${{targets.subpkgdir}}"/usr/share
          mv "${{targets.destdir}}"/usr/share/doc/ "${{targets.subpkgdir}}"/usr/share

  - name: imagemagick-static
    description: ImageMagick static libraries
    pipeline:
      - uses: split/static

  - name: imagemagick-dev
    description: ImageMagick dev headers
    pipeline:
      - uses: split/dev
    dependencies:
      runtime:
        - imagemagick

update:
  enabled: true
  version-transform:
    - match: "-"
      replace: .
  github:
    identifier: ImageMagick/ImageMagick
    use-tag: true<|MERGE_RESOLUTION|>--- conflicted
+++ resolved
@@ -1,12 +1,7 @@
 package:
   name: imagemagick
-<<<<<<< HEAD
-  version: 7.1.1.21
+  version: 7.1.1.25
   epoch: 1
-=======
-  version: 7.1.1.25
-  epoch: 0
->>>>>>> c8532726
   description: Tools and libraries for manipulating common image formats
   copyright:
     - license: ImageMagick
