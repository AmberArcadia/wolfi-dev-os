package:
  name: loki
<<<<<<< HEAD
  version: 2.8.4
  epoch: 7
=======
  version: 2.9.0
  epoch: 0
>>>>>>> 8d9447e9
  description: Like Prometheus, but for logs.
  copyright:
    - license: AGPL-3.0

environment:
  contents:
    packages:
      - build-base
      - busybox
      - ca-certificates-bundle
      - go

pipeline:
  - uses: git-checkout
    with:
      repository: https://github.com/grafana/loki
      tag: v${{package.version}}
      expected-commit: 2feb64f69589717f8262a8a9bcbb363277200367

  - uses: autoconf/make

  - runs: |
      mkdir -p ${{targets.destdir}}/usr/bin
      mv cmd/loki/loki ${{targets.destdir}}/usr/bin/loki

      # Add the default config
      mkdir -p ${{targets.destdir}}/etc/loki
      mv local-config.yaml ${{targets.destdir}}/etc/loki

  - uses: strip

subpackages:
  - name: logcli
    pipeline:
      - runs: |
          mkdir -p ${{targets.subpkgdir}}/usr/bin
          mv cmd/logcli/logcli ${{targets.subpkgdir}}/usr/bin/logcli

  - name: promtail
    pipeline:
      - runs: |
          mkdir -p ${{targets.subpkgdir}}/usr/bin
          mv clients/cmd/promtail/promtail ${{targets.subpkgdir}}/usr/bin/promtail

          mkdir -p ${{targets.subpkgdir}}/etc/promtail
          mv promtail-local-config.yaml ${{targets.subpkgdir}}/etc/promtail/config.yml

  - name: loki-canary
    pipeline:
      - runs: |
          mkdir -p ${{targets.subpkgdir}}/usr/bin
          mv cmd/loki-canary/loki-canary ${{targets.subpkgdir}}/usr/bin/loki-canary

update:
  enabled: true
  github:
    identifier: grafana/loki
    strip-prefix: v
    use-tag: true
    tag-filter: v<|MERGE_RESOLUTION|>--- conflicted
+++ resolved
@@ -1,12 +1,7 @@
 package:
   name: loki
-<<<<<<< HEAD
-  version: 2.8.4
-  epoch: 7
-=======
   version: 2.9.0
   epoch: 0
->>>>>>> 8d9447e9
   description: Like Prometheus, but for logs.
   copyright:
     - license: AGPL-3.0
