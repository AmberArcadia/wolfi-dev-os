--- conflicted
+++ resolved
@@ -26,13 +26,9 @@
       expected-commit: a938798c8acf4a27215e780fd98aa57fe16d46a5
 
   - runs: |
-<<<<<<< HEAD
-      make metrics-server ARCH=$(go env GOARCH)
-=======
       # The Makefile sets GOARCH from the ARCH env var which defaults to amd64
       set -x
       make metrics-server ARCH="$(go env GOARCH)"
->>>>>>> c662e379
       mkdir -p ${{targets.destdir}}/usr/bin
       mv metrics-server ${{targets.destdir}}/usr/bin/
 
