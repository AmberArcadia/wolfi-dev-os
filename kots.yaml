package:
  name: kots
  version: "1.124.8"
  epoch: 1
  description: Kubernetes Off-The-Shelf (KOTS) Software
  copyright:
    - license: Apache-2.0
  dependencies:
    runtime:
      - bash
      - busybox
      - curl
      - git
      - helm
      - kubectl
      - kustomize
      - py3-dateutil
      - py3-magic
      - s3cmd

environment:
  contents:
    packages:
      - build-base
      - busybox
      - ca-certificates-bundle
      - git
      - go
      - nodejs
      - yarn

pipeline:
  - uses: git-checkout
    with:
      repository: https://github.com/replicatedhq/kots
      tag: v${{package.version}}
      expected-commit: db04f2e23209e1ed735d4362105ad8f3bae2d09c

  - uses: go/bump
    with:
      deps: |-
        golang.org/x/oauth2@v0.27.0
<<<<<<< HEAD
        github.com/redis/go-redis/v9@v9.7.3
=======
        github.com/golang-jwt/jwt/v4@v4.5.2
>>>>>>> 13784786

  - runs: |
      set -x
      mkdir -p ${{targets.destdir}}/etc
      mkdir -p ${{targets.destdir}}/usr/bin

      # Scripts etc.
      mv deploy/assets/* "${{targets.destdir}}/etc/"

      # kotsadm and kots binaries
      export VERSION=${{package.version}}
      export GIT_TAG=${{package.version}}

      # Set environment variables from repository
      source .image.env

      KOTS_KUSTOMIZE_BIN_DIR=/usr/bin

      # TODO: fix pact build error on arm https://github.com/pact-foundation/pact-js-core/issues/264
      export PACT_SKIP_BINARY_INSTALL=true

      # Configure Yarn
      yarn install --pure-lockfile --network-concurrency 1

      # removing tests for now to see if this builds
      make -C web deps lint build-kotsadm
      make kots build

      mv bin/kotsadm "${{targets.destdir}}/usr/bin/"
      mv bin/kots "${{targets.destdir}}/usr/bin/"

subpackages:
  - name: kots-symlink-compat # inconsistent naming for compat however this package name already exists
    pipeline:
      - runs: |
          mkdir -p ${{targets.subpkgdir}}/usr/local/bin

          ln -s /usr/bin ${{targets.subpkgdir}}/usr/local/bin
          ln -s /usr/bin/kotsadm ${{targets.subpkgdir}}/kotsadm
          ln -s /usr/bin/kots ${{targets.subpkgdir}}/kots

          # loop over all the assets in /etc and symlink them into the root subpackage
          for file in ${{targets.destdir}}/etc/*; do
              filename=$(basename $file)
              ln -s /etc/$filename ${{targets.subpkgdir}}/$filename
          done

          # TODO: this is a manual intervention whenever helm bumps its major version
          ln -s /usr/bin/helm ${{targets.subpkgdir}}/usr/local/bin/helm
          ln -s /usr/bin/helm ${{targets.subpkgdir}}/usr/local/bin/helm3

          # TODO: this is a manual intervention whenever kustomize bumps its major version
          ln -s /usr/bin/kustomize ${{targets.subpkgdir}}/usr/local/bin/kustomize
          ln -s /usr/bin/kustomize ${{targets.subpkgdir}}/usr/local/bin/kustomize5

          ln -s /usr/bin/kubectl ${{targets.subpkgdir}}/usr/local/bin/kubectl
    description: Compatability package for kots

  - name: kots-compat # adding kots-compat here since we removed the older one and want to avoid breaking anything
    pipeline:
      - runs: |
          mkdir -p ${{targets.contextdir}}/usr/local/bin

          # NOTE: this is a manual intervention whenever helm releases a new major version
          ln -s /usr/bin/helm ${{targets.contextdir}}/usr/local/bin/helm
          ln -s /usr/bin/helm ${{targets.contextdir}}/usr/local/bin/helm3

          # NOTE: this is a manual intervention whenever kustomize releases a new major version
          ln -s /usr/bin/kustomize ${{targets.contextdir}}/usr/local/bin/kustomize
          ln -s /usr/bin/kustomize ${{targets.contextdir}}/usr/local/bin/kustomize5

          ln -s /usr/bin/kubectl ${{targets.contextdir}}/usr/local/bin/kubectl
    description: Compatability package for kots

update:
  enabled: true
  github:
    identifier: replicatedhq/kots
    strip-prefix: v

test:
  pipeline:
    - name: Check kots version
      runs: |
        kots version
        kots --help
        kotsadm version
        kotsadm --help
    - name: Validate kots CLI help command
      runs: |
        kots help
    - name: Validate kots CLI install command
      runs: |
        kots install --help<|MERGE_RESOLUTION|>--- conflicted
+++ resolved
@@ -1,7 +1,7 @@
 package:
   name: kots
   version: "1.124.8"
-  epoch: 1
+  epoch: 2
   description: Kubernetes Off-The-Shelf (KOTS) Software
   copyright:
     - license: Apache-2.0
@@ -40,11 +40,8 @@
     with:
       deps: |-
         golang.org/x/oauth2@v0.27.0
-<<<<<<< HEAD
         github.com/redis/go-redis/v9@v9.7.3
-=======
         github.com/golang-jwt/jwt/v4@v4.5.2
->>>>>>> 13784786
 
   - runs: |
       set -x
