--- conflicted
+++ resolved
@@ -1,12 +1,7 @@
 package:
   name: sqlpad
-<<<<<<< HEAD
   version: 7.4.3 # when updating check the patch below as it contains dependency version updates which may downgrade if upstream upgrades them
   epoch: 0
-=======
-  version: 7.4.1 # when updating check the patch below as it contains dependency version updates which may downgrade if upstream upgrades them
-  epoch: 5
->>>>>>> 2a546e68
   description: Web-based SQL editor. Legacy project in maintenance mode.
   copyright:
     - license: MIT
