package:
  name: crane
  version: 0.12.1
<<<<<<< HEAD
  epoch: 1
  description:  Tool for interacting with remote images and registries.
=======
  epoch: 0
  description: Tool for interacting with remote images and registries.
>>>>>>> 1d8fb38d
  target-architecture:
    - all
  copyright:
    - license: Apache-2.0
      paths:
        - "*"
  dependencies:
    runtime:
      - ca-certificates-bundle
environment:
  contents:
    packages:
      - ca-certificates-bundle
      - busybox
      - go
pipeline:
  - uses: fetch
    with:
      uri: https://github.com/google/go-containerregistry/archive/v${{package.version}}/v${{package.version}}.tar.gz
      expected-sha256: 6f8060933ace2acff468ce17359aa858b7ca3db049ed8d0ac5d4ae62359573c3
  - runs: |
      CGO_ENABLED=0 go build \
        -trimpath -ldflags \
        "-buildid= -X github.com/google/go-containerregistry/cmd/crane/cmd.Version=${{package.version}} -X github.com/google/go-containerregistry/pkg/v1/remote/transport.Version=${{package.version}}" \
        -o "${{targets.destdir}}/usr/bin/crane" ./cmd/crane
  - uses: strip<|MERGE_RESOLUTION|>--- conflicted
+++ resolved
@@ -1,13 +1,8 @@
 package:
   name: crane
   version: 0.12.1
-<<<<<<< HEAD
   epoch: 1
-  description:  Tool for interacting with remote images and registries.
-=======
-  epoch: 0
   description: Tool for interacting with remote images and registries.
->>>>>>> 1d8fb38d
   target-architecture:
     - all
   copyright:
