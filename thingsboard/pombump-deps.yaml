--- conflicted
+++ resolved
@@ -1,5 +1,4 @@
 patches:
-<<<<<<< HEAD
   - groupId: com.nimbusds
     artifactId: nimbus-jose-jwt
     version: 9.37.2
@@ -23,42 +22,16 @@
     version: 2.12.4
   - groupId: org.apache.tomcat.embed
     artifactId: tomcat-embed-core
-    version: 10.1.40
-=======
-    - groupId: com.nimbusds
-      artifactId: nimbus-jose-jwt
-      version: 9.37.2
-    - groupId: com.squareup.okio
-      artifactId: okio
-      version: 3.4.0
-    - groupId: kotlin-stdlib
-      artifactId: kotlin-stdlib
-      version: 1.4.21
-    - groupId: net.minidev
-      artifactId: json-smart
-      version: 2.4.9
-    - groupId: com.squareup.wire
-      artifactId: wire-schema-jvm
-      version: 4.9.9
-    - groupId: com.google.protobuf
-      artifactId: protobuf-java
-      version: 3.25.5
-    - groupId: org.asynchttpclient
-      artifactId: async-http-client
-      version: 2.12.4
-    - groupId: org.apache.tomcat.embed
-      artifactId: tomcat-embed-core
-      version: 10.1.42
-    - groupId: org.eclipse.jgit
-      artifactId: org.eclipse.jgit
-      version: 7.2.1.202505142326-r
-    - groupId: org.springframework
-      artifactId: spring-context
-      version: 6.1.20
-    - groupId: org.apache.kafka
-      artifactId: kafka-clients
-      version: 3.9.1
-    - groupId: org.springframework
-      artifactId: spring-web
-      version: 6.1.21
->>>>>>> 667fa3f0
+    version: 10.1.42
+  - groupId: org.eclipse.jgit
+    artifactId: org.eclipse.jgit
+    version: 7.2.1.202505142326-r
+  - groupId: org.springframework
+    artifactId: spring-context
+    version: 6.1.20
+  - groupId: org.apache.kafka
+    artifactId: kafka-clients
+    version: 3.9.1
+  - groupId: org.springframework
+    artifactId: spring-web
+    version: 6.1.21