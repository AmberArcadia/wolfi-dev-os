--- conflicted
+++ resolved
@@ -1,5 +1,4 @@
 patches:
-<<<<<<< HEAD
   - groupId: org.yaml
     artifactId: snakeyaml
     version: "1.33"
@@ -9,17 +8,6 @@
   - groupId: org.eclipse.jetty
     artifactId: jetty-server
     version: 9.4.57.v20241219
-=======
-    - groupId: org.yaml
-      artifactId: snakeyaml
-      version: "1.33"
-    - groupId: io.netty
-      artifactId: netty-handler
-      version: 4.1.118.Final
-    - groupId: org.eclipse.jetty
-      artifactId: jetty-server
-      version: 9.4.57.v20241219
-    - groupId: commons-beanutils
-      artifactId: commons-beanutils
-      version: 1.11.0
->>>>>>> 667fa3f0
+  - groupId: commons-beanutils
+    artifactId: commons-beanutils
+    version: 1.11.0