--- conflicted
+++ resolved
@@ -1,10 +1,6 @@
 package:
   name: kubeflow-pipelines
-<<<<<<< HEAD
-  version: 2.0.3
-=======
   version: 2.0.5
->>>>>>> 504af925
   epoch: 1
   description: Machine Learning Pipelines for Kubeflow
   checks:
