package:
  name: nats
<<<<<<< HEAD
  version: "0.2.3"
  epoch: 3
=======
  version: "0.2.4"
  epoch: 0
>>>>>>> 7b2fff0f
  description: The NATS Command Line Interface.
  copyright:
    - license: Apache-2.0

environment:
  contents:
    packages:
      - busybox
      - ca-certificates-bundle
      - go
      - wolfi-baselayout

pipeline:
  # We can't use go/install because this requires a specific go version
  - uses: git-checkout
    with:
      repository: https://github.com/nats-io/natscli
      tag: v${{package.version}}
      expected-commit: e9c4f0b16f1da9329cece6302522de53fc74ff35

  - uses: go/build
    with:
      packages: ./nats
      output: nats

  - uses: strip

update:
  enabled: true
  github:
    identifier: nats-io/natscli
    strip-prefix: v

test:
  environment:
    contents:
      packages:
        - bash
        - curl
        - jq
        - nats-server
  pipeline:
    - name: "Verify basic installation"
      runs: |
        nats --version
        nats --help
    - name: "Verify core commands help"
      runs: |
        nats pub --help
        nats sub --help
        nats request --help
        nats reply --help
    - name: "Test NATS server startup and interaction"
      uses: test/daemon-check-output
      with:
        start: nats-server -DV
        timeout: 30
        expected_output: |
          Server is ready
        post: |
          #!/bin/sh -e
          # Test basic pub/sub functionality with running server
          nats pub test.subject "test message" --server nats://localhost:4222 > /dev/null 2>&1 &
          nats sub test.subject --count 1 --server nats://localhost:4222 > /dev/null 2>&1 &
          # Verify server monitoring endpoint
          curl -s http://localhost:8222/varz | jq .server_id
    - name: "Test monitoring server startup"
      uses: test/daemon-check-output
      with:
        start: nats-server -m 8222
        timeout: 15
        expected_output: |
          Server is ready
        post: |
          #!/bin/sh -e
          # Verify monitoring endpoints
          curl -s http://localhost:8222/varz | jq .server_id
          curl -s http://localhost:8222/connz | jq .now
          curl -s http://localhost:8222/routez | jq .now<|MERGE_RESOLUTION|>--- conflicted
+++ resolved
@@ -1,12 +1,7 @@
 package:
   name: nats
-<<<<<<< HEAD
-  version: "0.2.3"
-  epoch: 3
-=======
   version: "0.2.4"
   epoch: 0
->>>>>>> 7b2fff0f
   description: The NATS Command Line Interface.
   copyright:
     - license: Apache-2.0
