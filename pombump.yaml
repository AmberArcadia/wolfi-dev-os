package:
  name: pombump
<<<<<<< HEAD
  version: 0.0.13
  epoch: 0
=======
  version: 0.0.12
  epoch: 4
>>>>>>> 7afbe421
  description: Go tool for bumping versions in pom.xml files
  copyright:
    - license: Apache-2.0

pipeline:
  - uses: git-checkout
    with:
      repository: https://github.com/chainguard-dev/pombump.git
      tag: v${{package.version}}
      expected-commit: 724842be06be73f95ef2c3a95e64aa3ec7574fe2

  - uses: go/bump
    with:
      deps: chainguard.dev/apko@v0.14.5

  - uses: go/build
    with:
      packages: .
      output: pombump

  - uses: strip

update:
  enabled: true
  github:
    identifier: chainguard-dev/pombump
    strip-prefix: v
    use-tag: true

test:
  pipeline:
    - runs: |
        pombump version<|MERGE_RESOLUTION|>--- conflicted
+++ resolved
@@ -1,12 +1,7 @@
 package:
   name: pombump
-<<<<<<< HEAD
   version: 0.0.13
   epoch: 0
-=======
-  version: 0.0.12
-  epoch: 4
->>>>>>> 7afbe421
   description: Go tool for bumping versions in pom.xml files
   copyright:
     - license: Apache-2.0
