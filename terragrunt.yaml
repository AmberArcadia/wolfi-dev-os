--- conflicted
+++ resolved
@@ -1,12 +1,7 @@
 package:
   name: terragrunt
-<<<<<<< HEAD
-  version: 0.45.8
+  version: 0.45.9
   epoch: 1
-=======
-  version: 0.45.9
-  epoch: 0
->>>>>>> ad4a30b8
   description: Thin wrapper for Terraform providing extra tools
   copyright:
     - license: MIT
