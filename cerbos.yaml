package:
  name: cerbos
  version: "0.45.1"
<<<<<<< HEAD
  epoch: 2
=======
  epoch: 1
>>>>>>> f9c76096
  description: Cerbos is the open core, language-agnostic, scalable authorization solution that makes user permissions and authorization simple to implement and manage by writing context-aware access control policies for your application resources.
  copyright:
    - license: Apache-2.0

pipeline:
  - uses: git-checkout
    with:
      expected-commit: 47732be991a580ad905960a94028d4153668e4cb
      repository: https://github.com/cerbos/cerbos
      tag: v${{package.version}}

  - uses: go/bump
    with:
      deps: |-
        helm.sh/helm/v3@v3.18.4
      modroot: tools

  - uses: go/bump
    with:
      deps: |-
        helm.sh/helm/v3@v3.18.4

  - uses: go/build
    with:
      ldflags: |-
        -X github.com/cerbos/cerbos/internal/util.Version=${{package.version}}
        -X github.com/cerbos/cerbos/internal/util.Commit=$(git rev-parse HEAD)
        -X github.com/cerbos/cerbos/internal/util.BuildDate=$(date -u -d "@${SOURCE_DATE_EPOCH:-$(date +%s)}" "+%Y-%m-%dT%H:%M:%SZ")
      output: cerbos
      packages: ./cmd/cerbos

  - uses: go/build
    with:
      ldflags: |-
        -X github.com/cerbos/cerbos/internal/util.Version=${{package.version}}
        -X github.com/cerbos/cerbos/internal/util.Commit=$(git rev-parse HEAD)
        -X github.com/cerbos/cerbos/internal/util.BuildDate=$(date -u -d "@${SOURCE_DATE_EPOCH:-$(date +%s)}" "+%Y-%m-%dT%H:%M:%SZ")
      output: cerbosctl
      packages: ./cmd/cerbosctl

subpackages:
  - name: ${{package.name}}-compat
    description: Cerbos compatibility package
    pipeline:
      - runs: |
          mkdir -p -m 0755 ${{targets.contextdir}}/policies
          mkdir -p -m 0755 ${{targets.contextdir}}/tmp
          mkdir -p -m 0755 ${{targets.contextdir}}/.cache
          # The upstream helm chart assumes the binary is in /.
          ln -sf /usr/bin/cerbos ${{targets.contextdir}}/cerbos
          ln -sf /usr/bin/cerbosctl ${{targets.contextdir}}/cerbosctl
    test:
      pipeline:
        - runs: test "$(readlink /cerbos)" = "/usr/bin/cerbos"
        - runs: test "$(readlink /cerbosctl)" = "/usr/bin/cerbosctl"

update:
  enabled: true
  github:
    identifier: cerbos/cerbos
    strip-prefix: v

test:
  environment:
    environment:
      CERBOS_USERNAME: "cerbos"
      CERBOS_PASSWORD: "cerbosAdmin"
      CERBOS_SERVER: "localhost:3592"
    contents:
      packages:
        - curl
        - jq
  pipeline:
    - name: "start daemon on localhost"
      uses: test/daemon-check-output
      with:
        start: cerbos server --set=server.adminAPI.enabled=true --set=storage.driver=sqlite3 --set=storage.sqlite3.dsn=':memory:'
        timeout: 30
        expected_output: |
          Starting gRPC server at
          Starting HTTP server at
          Starting admin service
        post: |-
          curl -sf http://localhost:3592/_cerbos/health | grep -i "SERVING"

          # Check OpenAPI schema endpoint
          curl -sf http://localhost:3592/schema/swagger.json | jq -e ".openapi != null"

          # Check main page returns 200
          curl -sf -o /dev/null -w "%{http_code}" http://localhost:3592 | grep "200"
    - name: "test authorization checks with curl"
      runs: |
        # Start server with test policies
        mkdir -p /tmp/policies

        # Create a derived roles policy
        cat > /tmp/policies/derived_roles_common.yaml << 'EOF'
        apiVersion: "api.cerbos.dev/v1"
        derivedRoles:
          name: common_roles
          definitions:
            - name: owner
              parentRoles: ["user"]
              condition:
                match:
                  expr: request.resource.attr.owner == request.principal.id
        EOF

        # Create a resource policy
        cat > /tmp/policies/resource_album.yaml << 'EOF'
        apiVersion: api.cerbos.dev/v1
        resourcePolicy:
          version: "default"
          importDerivedRoles:
            - common_roles
          resource: "album:object"
          rules:
            - actions: ['*']
              effect: EFFECT_ALLOW
              derivedRoles:
                - owner
            - actions: ['view:public']
              effect: EFFECT_ALLOW
              roles:
                - user
              condition:
                match:
                  expr: request.resource.attr.public == true
        EOF

        cerbos server --set=storage.driver=disk --set=storage.disk.directory=/tmp/policies > /dev/null 2>&1 &
        SERVER_PID=$!
        sleep 5

        # Test authorization check - owner can do everything
        RESPONSE=$(curl -sf -X POST http://localhost:3592/api/check/resources \
          -H "Content-Type: application/json" \
          -d '{
            "requestId": "test-owner",
            "principal": {
              "id": "bugs_bunny",
              "roles": ["user"]
            },
            "resources": [
              {
                "actions": ["view:public", "comment", "delete"],
                "resource": {
                  "kind": "album:object",
                  "id": "BUGS001",
                  "attr": {
                    "owner": "bugs_bunny",
                    "public": false
                  }
                }
              }
            ]
          }')

        # Check that owner has all permissions
        echo "$RESPONSE" | jq -e '.results[0].actions["view:public"] == "EFFECT_ALLOW"'
        echo "$RESPONSE" | jq -e '.results[0].actions.comment == "EFFECT_ALLOW"'
        echo "$RESPONSE" | jq -e '.results[0].actions.delete == "EFFECT_ALLOW"'

        # Test non-owner on private album - should be denied
        RESPONSE=$(curl -sf -X POST http://localhost:3592/api/check/resources \
          -H "Content-Type: application/json" \
          -d '{
            "requestId": "test-non-owner",
            "principal": {
              "id": "daffy_duck",
              "roles": ["user"]
            },
            "resources": [
              {
                "actions": ["view:public", "delete"],
                "resource": {
                  "kind": "album:object",
                  "id": "BUGS001",
                  "attr": {
                    "owner": "bugs_bunny",
                    "public": false
                  }
                }
              }
            ]
          }')

        # Non-owner should be denied
        echo "$RESPONSE" | jq -e '.results[0].actions["view:public"] == "EFFECT_DENY"'
        echo "$RESPONSE" | jq -e '.results[0].actions.delete == "EFFECT_DENY"'

        # Test public album access
        RESPONSE=$(curl -sf -X POST http://localhost:3592/api/check/resources \
          -H "Content-Type: application/json" \
          -d '{
            "requestId": "test-public",
            "principal": {
              "id": "daffy_duck",
              "roles": ["user"]
            },
            "resources": [
              {
                "actions": ["view:public"],
                "resource": {
                  "kind": "album:object",
                  "id": "PUBLIC001",
                  "attr": {
                    "owner": "bugs_bunny",
                    "public": true
                  }
                }
              }
            ]
          }')

        # User should be able to view public album
        echo "$RESPONSE" | jq -e '.results[0].actions["view:public"] == "EFFECT_ALLOW"'

        kill $SERVER_PID
    - name: "test cerbosctl basic commands"
      runs: |
        # Start a server for cerbosctl tests
        mkdir -p /tmp/ctl-policies
        cat > /tmp/ctl-policies/simple.yaml << 'EOF'
        apiVersion: api.cerbos.dev/v1
        resourcePolicy:
          version: "default"
          resource: "document"
          rules:
            - actions: ["read"]
              effect: EFFECT_ALLOW
              roles: ["user"]
        EOF

        cerbos server --set=server.adminAPI.enabled=true --set=storage.driver=disk --set=storage.disk.directory=/tmp/ctl-policies > /dev/null 2>&1 &
        SERVER_PID=$!
        sleep 5

        # Test version command
        cerbosctl version --plaintext

        # Test cerbosctl get schemas (should work even with no schemas)
        cerbosctl get schemas --plaintext || [ $? -eq 0 ]

        # Test cerbosctl get policies
        cerbosctl get resource_policies --plaintext | grep "document"

        kill $SERVER_PID<|MERGE_RESOLUTION|>--- conflicted
+++ resolved
@@ -1,11 +1,7 @@
 package:
   name: cerbos
   version: "0.45.1"
-<<<<<<< HEAD
-  epoch: 2
-=======
   epoch: 1
->>>>>>> f9c76096
   description: Cerbos is the open core, language-agnostic, scalable authorization solution that makes user permissions and authorization simple to implement and manage by writing context-aware access control policies for your application resources.
   copyright:
     - license: Apache-2.0
