package:
  name: py3-certifi
<<<<<<< HEAD
  version: 2023.07.22
  epoch: 5
=======
  version: 2023.11.17
  epoch: 0
>>>>>>> 504af925
  description: "Python3 package for providing Mozilla's CA Bundle"
  copyright:
    - license: MPL-2.0
  dependencies:
    runtime:
      - ca-certificates-bundle
      - python3

environment:
  contents:
    packages:
      - build-base
      - busybox
      - ca-certificates-bundle
      - py3-setuptools
      - python3
      - wolfi-base

# certifi uses a special versioning scheme where the version is a date like "2023.07.22". During the
# build process, the version is "normalized" (and importantly, changed) to a form like "2023.7.22",
# which creates problems with vulnerability scanners, since vulnerability data for certifi is filed
# using its actual version numbers (the "2023.07.22" form). This transform creates the "normalized"
# version, so that we can use it when needed to update the version string back to its original form in
# the Python package's metadata.
var-transforms:
  - from: ${{package.version}}
    match: ([0-9]{4})\.0*([0-9]{1,2})\.0*([0-9]{1,2})
    replace: $1.$2.$3
    to: normalized-package-version

pipeline:
  - uses: git-checkout
    with:
      repository: https://github.com/certifi/python-certifi.git
      tag: ${{package.version}}
      expected-commit: 515962b01a24501c912c26ccced7ef8b47f81553

  - uses: patch
    with:
      patches: use-alpine-system-certs.patch

  - runs: |
      python3 setup.py build

  - runs: |
      python3 setup.py install --prefix=/usr --root="${{targets.destdir}}"
      _py3ver=$(python3 -c 'import sys; print("{}.{}".format(sys.version_info.major, sys.version_info.minor))')
      sed -i 's/Version: ${{vars.normalized-package-version}}/Version: ${{package.version}}/' "${{targets.destdir}}"/usr/lib/python"$_py3ver"/site-packages/certifi-${{vars.normalized-package-version}}-py3.12.egg-info/PKG-INFO

  - uses: strip

update:
  enabled: true
  github:
    identifier: certifi/python-certifi
    strip-prefix: v
    use-tag: true<|MERGE_RESOLUTION|>--- conflicted
+++ resolved
@@ -1,12 +1,7 @@
 package:
   name: py3-certifi
-<<<<<<< HEAD
-  version: 2023.07.22
-  epoch: 5
-=======
   version: 2023.11.17
-  epoch: 0
->>>>>>> 504af925
+  epoch: 1
   description: "Python3 package for providing Mozilla's CA Bundle"
   copyright:
     - license: MPL-2.0
