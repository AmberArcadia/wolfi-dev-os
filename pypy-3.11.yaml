--- conflicted
+++ resolved
@@ -4,11 +4,7 @@
 package:
   name: pypy-3.11
   description: PyPy is a very fast and compliant implementation of the Python language v 3.11
-<<<<<<< HEAD
-  epoch: 31
-=======
-  epoch: 33
->>>>>>> 31680a80
+  epoch: 34
   version: "7.3.19"
   copyright:
     - license: Apache-2.0
@@ -237,7 +233,7 @@
         pip cache dir | xargs ls -al
 
 update:
-  enabled: false
+  enabled: true
   github:
     identifier: pypy/pypy
     tag-filter-prefix: release-pypy3.11-v
