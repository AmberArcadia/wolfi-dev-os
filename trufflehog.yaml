--- conflicted
+++ resolved
@@ -1,12 +1,7 @@
 package:
   name: trufflehog
-<<<<<<< HEAD
   version: "3.88.13"
   epoch: 0
-=======
-  version: "3.88.12"
-  epoch: 1
->>>>>>> f613cbd2
   description: Find, verify, and analyze leaked credentials
   dependencies:
     runtime:
