package:
  name: websockify
  version: "0.13.0"
  epoch: 1
  description: WebSockets support for any application/server
  copyright:
    - license: LGPL-3.0-or-later
  dependencies:
    provider-priority: 0

vars:
  pypi-package: websockify
  import: websockify

data:
  - name: py-versions
    items:
      3.10: '310'
      3.11: '311'
      3.12: '312'
      3.13: '313'

environment:
  contents:
    packages:
      - build-base
      - busybox
      - ca-certificates-bundle
      - py3-supported-gpep517
      - py3-supported-pip
      - py3-supported-python-dev

pipeline:
  - uses: git-checkout
    with:
      repository: https://github.com/novnc/websockify
      tag: v${{package.version}}
      expected-commit: e81894751365afc19fe64fc9d0e5c6fc52655c36

subpackages:
  - range: py-versions
    name: py${{range.key}}-${{vars.pypi-package}}
    description: python${{range.key}} version of ${{vars.pypi-package}}
    dependencies:
      provider-priority: ${{range.value}}
      runtime:
<<<<<<< HEAD
        - py${{range.key}}-numpy<2.0
=======
        - py${{range.key}}-numpy-2.1
>>>>>>> a652f525
        - py${{range.key}}-jwcrypto
        - py${{range.key}}-requests
        - py${{range.key}}-simplejson
    pipeline:
      - uses: py/pip-build-install
        with:
          python: python${{range.key}}
      - name: "move usr/bin executables for -bin"
        runs: |
          mkdir -p ./cleanup/${{range.key}}/
          mv ${{targets.contextdir}}/usr/bin ./cleanup/${{range.key}}/
      - uses: strip
    test:
      pipeline:
        - uses: python/import
          with:
            python: python${{range.key}}
            import: ${{vars.import}}

  - range: py-versions
    name: py${{range.key}}-${{vars.pypi-package}}-bin
    description: Executable binaries for ${{vars.pypi-package}} installed for python${{range.key}}
    dependencies:
      runtime:
        - py${{range.key}}-${{vars.pypi-package}}
      provides:
        - py3-${{vars.pypi-package}}-bin
        - py3-${{vars.pypi-package}}
        - websockify
      provider-priority: ${{range.value}}
    pipeline:
      - runs: |
          mkdir -p ${{targets.contextdir}}/usr/
          mv ./cleanup/${{range.key}}/bin ${{targets.contextdir}}/usr/
    test:
      pipeline:
        - runs: |
            websockify --help

test:
  pipeline:
    - runs: |
        websockify --help

update:
  enabled: true
  github:
    identifier: novnc/websockify
    strip-prefix: v<|MERGE_RESOLUTION|>--- conflicted
+++ resolved
@@ -1,7 +1,7 @@
 package:
   name: websockify
   version: "0.13.0"
-  epoch: 1
+  epoch: 2
   description: WebSockets support for any application/server
   copyright:
     - license: LGPL-3.0-or-later
@@ -44,11 +44,7 @@
     dependencies:
       provider-priority: ${{range.value}}
       runtime:
-<<<<<<< HEAD
-        - py${{range.key}}-numpy<2.0
-=======
         - py${{range.key}}-numpy-2.1
->>>>>>> a652f525
         - py${{range.key}}-jwcrypto
         - py${{range.key}}-requests
         - py${{range.key}}-simplejson
