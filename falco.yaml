package:
  name: falco
  version: 0.36.2
<<<<<<< HEAD
  epoch: 1
=======
  epoch: 2
>>>>>>> 6afeb07a
  description: Cloud Native Runtime Security
  copyright:
    - license: Apache-2.0
  dependencies:
    runtime:
      - falco-rules

environment:
  contents:
    packages:
      - abseil-cpp-dev
      - autoconf
      - automake
      - bash
      - binutils
      - bpftool
      - build-base
      - busybox
      - c-ares-dev
      - ca-certificates-bundle
      - clang-16-dev
      - cmake
      - curl-dev
      - elfutils-dev
      - git
      - grpc-dev
      - icu-dev
      - jsoncpp-dev
      - jq-dev
      - libbpf-dev
      - libcurl-openssl4
      - libelf
      - libsystemd
      - libtbb-dev
      - libtool
      - libzstd1
      - linux-headers
      - llvm16
      - m4
      - make
      - openssl-dev
      - patch
      - perl
      - protobuf-dev
      - re2-dev
      - systemd-dev
      - yaml-cpp-dev
      - yaml-dev
      - zlib-dev
      - zstd
      - zstd-dev
      # TODO: Believe these are needed for 'make sinsp' to succeed.
      - tinydir
      - uthash
      - valijson

pipeline:
  - uses: git-checkout
    with:
      repository: https://github.com/falcosecurity/falco
      tag: ${{package.version}}
      expected-commit: 1b62b5ccd1c64cd972ef0252262075cbf42a130c
      recurse-submodules: true

  - uses: patch
    with:
      # to prevent usage of vendored tbb
      patches: tbb.patch

  - runs: |
      mkdir -p "${{targets.destdir}}"/etc/falco
      install -Dm755 ./falco.yaml "${{targets.destdir}}"/etc/falco/falco.yaml

  - runs: |
      sed -i '165s/${FALCO_LIBRARIES}/${FALCO_LIBRARIES} zstd/' userspace/falco/CMakeLists.txt

  - working-directory: /home/build/build
    # NOTE: These flags have been specifically set. Do not go changing these
    # as part of development! They need to be set as they are.
    # TODO: REMOVE THIS COMMENT ABOVE BEFORE MERGING
    pipeline:
      - runs: |
          cmake                                     \
            -Wno-dev                                \
            -DCMAKE_INSTALL_PREFIX=/usr             \
            -DCMAKE_INSTALL_LIBDIR=lib              \
            -DCMAKE_BUILD_TYPE=MinSizeRel           \
            -DUSE_BUNDLED_TBB=OFF                   \
            -DUSE_BUNDLED_RE2=OFF                   \
            -DUSE_BUNDLED_JSONCPP=OFF               \
            -DBUILD_FALCO_MODERN_BPF=ON             \
            -DBUILD_STATIC_LIBS=OFF                 \
            -DUSE_BUNDLED_DEPS=OFF                  \
            -DBUILD_SHARED_LIBS=ON                  \
            -DBUILD_DRIVER=OFF                      \
            -DFALCOSECURITY_SHARED_LIBS_VERSION=0   \
            -DFALCOSECURITY_SHARED_LIBS_SOVERSION=0 \
            ..
      - runs: |
          make falco -j$(nproc)
          make install PREFIX="/usr" DESTDIR="${{targets.destdir}}"
          install -Dm755 ./userspace/falco/falco "${{targets.destdir}}"/usr/bin/falco
      - runs: |
          mv "${{targets.destdir}}"/usr/lib/falcosecurity/* "${{targets.destdir}}"/usr/lib/
          rm -rf "${{targets.destdir}}"/usr/lib/falcosecurity/
      # TODO: This should be removed after falcosecurity/libs is fixed to build pman staticly.
      # We use an exit 0 to allow the install failure to be suppressed so that nothing breaks once
      # falcosecurity/libs is fixed.
      - runs: |
          install -D -m755 ./libpman/libpman.so "${{targets.destdir}}"/usr/lib || exit 0

  # Do not conflict with the falco-rules package.
  - runs: |
      rm -f "${{targets.destdir}}"/etc/falco/falco_rules.yaml

  - uses: strip

subpackages:
  - name: falco-src
    description: Falco kernel module sources
    pipeline:
      - runs: |
          mkdir -p "${{targets.contextdir}}"/usr
          mv "${{targets.destdir}}"/usr/src "${{targets.contextdir}}"/usr/src

  - name: falco-dev
    description: Falco development headers
    pipeline:
      - uses: split/dev

update:
  enabled: true
  github:
    identifier: falcosecurity/falco<|MERGE_RESOLUTION|>--- conflicted
+++ resolved
@@ -1,11 +1,7 @@
 package:
   name: falco
   version: 0.36.2
-<<<<<<< HEAD
-  epoch: 1
-=======
-  epoch: 2
->>>>>>> 6afeb07a
+  epoch: 3
   description: Cloud Native Runtime Security
   copyright:
     - license: Apache-2.0
