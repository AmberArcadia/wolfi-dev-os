--- conflicted
+++ resolved
@@ -1,12 +1,7 @@
 package:
   name: py3-scipy
-<<<<<<< HEAD
-  version: "1.16.1"
+  version: "1.16.2"
   epoch: 1
-=======
-  version: "1.16.2"
-  epoch: 0
->>>>>>> 3927d152
   description: Fundamental algorithms for scientific computing in Python
   copyright:
     - license: BSD-3-Clause
