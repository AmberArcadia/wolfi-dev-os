--- conflicted
+++ resolved
@@ -1,12 +1,7 @@
 package:
   name: strimzi-kafka-operator
-<<<<<<< HEAD
   version: "0.48.0"
   epoch: 0 # GHSA-3p8m-j85q-pgmj
-=======
-  version: "0.47.0"
-  epoch: 8
->>>>>>> da6cb7b0
   description: Apache Kafka® running on Kubernetes
   copyright:
     - license: Apache-2.0
