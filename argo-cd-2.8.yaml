# NOTE: package.dependencies.provides: when updating argo-cd to 2.9, use ${{package.version}} instead of 2.9.999
package:
  name: argo-cd-2.8
<<<<<<< HEAD
  version: 2.8.11
  epoch: 0
=======
  version: 2.8.10
  epoch: 2
>>>>>>> 1d4b82d4
  description: Declarative continuous deployment for Kubernetes.
  copyright:
    - license: Apache-2.0
  dependencies:
    provides:
      - argo-cd=2.8.999 # When updating to 2.9, use ${{package.version}} instead of 2.9.999

environment:
  contents:
    packages:
      - busybox
      - ca-certificates-bundle
      - go
      - nodejs-20
      - python3
      - yarn

pipeline:
  - uses: git-checkout
    with:
      expected-commit: 3983cc4b9d91bb75242d5533ae0671ee5e6d88ff
      repository: https://github.com/argoproj/argo-cd
      tag: v${{package.version}}

  - uses: go/bump
    with:
      deps: k8s.io/kubernetes@v1.24.17 go.opentelemetry.io/contrib/instrumentation/google.golang.org/grpc/otelgrpc@v0.46.0 go.opentelemetry.io/otel@v1.21.0 go.opentelemetry.io/otel/exporters/otlp/otlptrace/otlptracegrpc@v1.21.0 go.opentelemetry.io/otel/sdk@v1.21.0 golang.org/x/crypto@v0.17.0 github.com/cloudflare/circl@v1.3.7
      replaces: github.com/whilp/git-urls=github.com/chainguard-dev/git-urls@v0.0.1 github.com/go-jose/go-jose/v3=github.com/go-jose/go-jose/v3@v3.0.3

  - runs: |
      cd ui
      yarn install
      yarn cache clean
      NODE_ENV='production' NODE_ONLINE_ENV='online' NODE_OPTIONS=--max_old_space_size=8192 yarn build

      cd ..

      # Our global LDFLAGS conflict with a Makefile parameter
      unset LDFLAGS
      # Our global `-pie` flag results in a binary that cannot be copied to a non chainguard image
      # Disable the `-pie` flag here since ArgoCD's helm charts like to copy around the multicall binary to different images (ie: dex)

      unset GOFLAGS

      make argocd-all

      mkdir -p ${{targets.destdir}}/usr/bin
      mv dist/argocd* ${{targets.destdir}}/usr/bin/

      ln -s /usr/bin/argocd ${{targets.destdir}}/usr/bin/argocd-server
      ln -s /usr/bin/argocd ${{targets.destdir}}/usr/bin/argocd-repo-server
      ln -s /usr/bin/argocd ${{targets.destdir}}/usr/bin/argocd-cmp-server
      ln -s /usr/bin/argocd ${{targets.destdir}}/usr/bin/argocd-application-controller
      ln -s /usr/bin/argocd ${{targets.destdir}}/usr/bin/argocd-notifications
      ln -s /usr/bin/argocd ${{targets.destdir}}/usr/bin/argocd-applicationset-controller
      ln -s /usr/bin/argocd ${{targets.destdir}}/usr/bin/argocd-k8s-auth

  - uses: strip

subpackages:
  - name: ${{package.name}}-repo-server
    description: "ArgoCD repo server"
    dependencies:
      runtime:
        - argo-cd-2.8-compat
        - git
        - git-lfs
        - gnupg
        - gpg
        - gpg-agent
        - tzdata
        - helm
        - kustomize
        - openssh
      provides:
        - argo-cd-repo-server=2.8.999
    pipeline:
      - runs: |
          mkdir -p "${{targets.subpkgdir}}"/usr/bin
          cp hack/gpg-wrapper.sh "${{targets.subpkgdir}}"/usr/bin/gpg-wrapper.sh
          cp hack/git-verify-wrapper.sh "${{targets.subpkgdir}}"/usr/bin/git-verify-wrapper.sh

  - name: ${{package.name}}-compat
    description: "Compatibility package for locating binaries according to upstream helm charts"
    pipeline:
      - runs: |
          # ArgoCD manifests and helm charts all hardcode the executables path to /usr/local/bin/*
          mkdir -p "${{targets.subpkgdir}}"/usr/local/bin
          # This must be copied and not symlinked due to how `argocd` copies executables between (init)containers
          # example: https://github.com/argoproj/argo-helm/blob/argo-cd-5.33.1/charts/argo-cd/templates/dex/deployment.yaml#L136-L143
          cp ${{targets.destdir}}/usr/bin/argocd "${{targets.subpkgdir}}"/usr/local/bin/argocd

          ln -s /usr/local/bin/argocd "${{targets.subpkgdir}}"/usr/local/bin/argocd-server
          ln -s /usr/local/bin/argocd "${{targets.subpkgdir}}"/usr/local/bin/argocd-repo-server
          ln -s /usr/local/bin/argocd "${{targets.subpkgdir}}"/usr/local/bin/argocd-cmp-server
          ln -s /usr/local/bin/argocd "${{targets.subpkgdir}}"/usr/local/bin/argocd-application-controller
          ln -s /usr/local/bin/argocd "${{targets.subpkgdir}}"/usr/local/bin/argocd-notifications
          ln -s /usr/local/bin/argocd "${{targets.subpkgdir}}"/usr/local/bin/argocd-applicationset-controller
          ln -s /usr/local/bin/argocd "${{targets.subpkgdir}}"/usr/local/bin/argocd-k8s-auth
    dependencies:
      provides:
        - argo-cd-compat=2.8.999

update:
  enabled: true
  github:
    identifier: argoproj/argo-cd
    strip-prefix: v
    tag-filter: v2.8.<|MERGE_RESOLUTION|>--- conflicted
+++ resolved
@@ -1,13 +1,8 @@
 # NOTE: package.dependencies.provides: when updating argo-cd to 2.9, use ${{package.version}} instead of 2.9.999
 package:
   name: argo-cd-2.8
-<<<<<<< HEAD
   version: 2.8.11
   epoch: 0
-=======
-  version: 2.8.10
-  epoch: 2
->>>>>>> 1d4b82d4
   description: Declarative continuous deployment for Kubernetes.
   copyright:
     - license: Apache-2.0
