--- conflicted
+++ resolved
@@ -1,12 +1,7 @@
 package:
   name: nri-kafka
-<<<<<<< HEAD
   version: 3.7.3
   epoch: 0
-=======
-  version: 3.7.2
-  epoch: 2
->>>>>>> f93151cf
   description: New Relic Infrastructure Kafka Integration
   copyright:
     - license: MIT
