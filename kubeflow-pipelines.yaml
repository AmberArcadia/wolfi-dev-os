package:
  name: kubeflow-pipelines
<<<<<<< HEAD
  version: 2.1.0
  epoch: 0
=======
  version: 2.0.5
  epoch: 6
>>>>>>> fbff5ff8
  description: Machine Learning Pipelines for Kubeflow
  checks:
    disabled:
      - empty
  copyright:
    - license: Apache-2.0

environment:
  contents:
    packages:
      - argo-cd
      - build-base
      - busybox
      - ca-certificates-bundle
      - eslint
      - git
      - go
      - go-licenses
      - jq
      - kubectl
      - nodejs
      - npm
      - py3-gpep517
      - py3-pip
      - py3-setuptools
      - py3-urllib3
      - py3-wheel
      - python3-dev

data:
  - name: backends-go-builds
    items:
      apiserver: apiserver;apiserver
      persistence_agent: persistence_agent;agent/persistence
      cache_server: cache_server;cache
      scheduledworkflow: swf;crd/controller/scheduledworkflow
      viewer-crd-controller: viewer;crd/controller/viewer

pipeline:
  - uses: git-checkout
    with:
      repository: https://github.com/kubeflow/pipelines
      tag: ${{package.version}}
      expected-commit: f328f0b588c35cdf1e5b31638fbe3596b2f38413

  - uses: go/bump
    with:
      deps: google.golang.org/protobuf@v1.33.0 k8s.io/kubernetes@v1.24.17 github.com/golang/protobuf@v1.5.4

  - uses: patch
    with:
      patches: bump_requirements.patch

  - uses: patch
    with:
      patches: add-samples.patch

  # ERROR: No matching distribution found for kfp==2.0.1
  - uses: patch
    with:
      patches: kfp.patch

  - uses: patch
    with:
      patches: upgrade-urllib3.patch

  - uses: patch
    with:
      patches: upgrade-urllib3-for-backend.patch

  - uses: patch
    with:
      patches: add-overrides.patch

subpackages:
  - range: backends-go-builds
    name: "kubeflow-pipelines-${{range.key}}"
    description: "Kubeflow Pipelines ${{range.key}}"
    pipeline:
      - uses: go/bump
        with:
          deps: golang.org/x/net@v0.17.0 golang.org/x/crypto@v0.17.0
          modroot: .
      - runs: |
          cd backend

          mkdir -p ${{targets.subpkgdir}}/usr/bin
          mkdir -p ${{targets.subpkgdir}}/third_party

          name=$(echo "${{range.value}}" | cut -d ';' -f 1)
          path=$(echo "${{range.value}}" | cut -d ';' -f 2-)

          make build/$name
          install -Dm755 ./build/$name ${{targets.subpkgdir}}/usr/bin/${{range.key}}

          go-licenses check ./src/$path
          go-licenses csv ./src/$path > ${{targets.subpkgdir}}/third_party/$name.csv
          go-licenses save ./src/$path --save_path ${{targets.subpkgdir}}/third_party/NOTICES

          if [ "${name}" == "apiserver" ]; then
            mkdir -p ${{targets.subpkgdir}}/samples
            pip3 install --prefer-binary -r requirements.txt --prefix=/usr --root=${{targets.subpkgdir}}
            cp -r ../samples/* ${{targets.subpkgdir}}/samples
            cp ./src/$path/config/sample_config.json ${{targets.subpkgdir}}/samples/sample_config.json
            mkdir -p ${{targets.subpkgdir}}/config
            cp -r ./src/$path/config/* ${{targets.subpkgdir}}/config/
            export COMMIT_SHA=$(git rev-parse --short HEAD)
            sed -E "s#/(blob|tree)/master/#/\1/${COMMIT_SHA}/#g" -i ${{targets.subpkgdir}}/config/sample_config.json
            sed -E "s/%252Fmaster/%252F${COMMIT_SHA}/#g" -i ${{targets.subpkgdir}}/config/sample_config.json
          fi
      - uses: strip

  - name: "kubeflow-pipelines-cache-deployer"
    description: "Kubeflow Pipelines cache-deployer"
    dependencies:
      runtime:
        - busybox
        - bash
        - kubectl-latest
        - openssl
    pipeline:
      - runs: |
          mkdir -p ${{targets.subpkgdir}}/usr/bin
          mkdir -p ${{targets.subpkgdir}}/etc/cache-deployer
          mkdir -p ${{targets.subpkgdir}}/third_party

          install -m755 -D third_party/license.txt ${{targets.subpkgdir}}/third_party/license.txt

          install -m755 -D backend/src/cache/deployer/cache-webhook-config.v1.yaml.template ${{targets.subpkgdir}}/etc/cache-deployer/cache-webhook-config.v1.yaml.template
          install -m755 -D backend/src/cache/deployer/cache-webhook-config.v1beta1.v1.15.yaml.template ${{targets.subpkgdir}}/etc/cache-deployer/cache-webhook-config.v1beta1.v1.15.yaml.template
          install -m755 -D backend/src/cache/deployer/cache-webhook-config.v1beta1.yaml.template ${{targets.subpkgdir}}/etc/cache-deployer/cache-webhook-config.v1beta1.yaml.template

          install -m755 -D backend/src/cache/deployer/deploy-cache-service.sh ${{targets.subpkgdir}}/usr/bin/deploy-cache-service.sh
          install -m755 -D backend/src/cache/deployer/webhook-create-signed-cert.sh ${{targets.subpkgdir}}/usr/bin/webhook-create-signed-cert.sh
          install -m755 -D backend/src/cache/deployer/webhook-patch-ca-bundle.sh ${{targets.subpkgdir}}/usr/bin/webhook-patch-ca-bundle.sh

  - name: "kubeflow-pipelines-cache-deployer-compat"
    dependencies:
      runtime:
        - kubeflow-pipelines-cache-deployer
    pipeline:
      - runs: |
          mkdir -p ${{targets.subpkgdir}}/kfp/cache/deployer/
          ln -s /usr/bin/deploy-cache-service.sh "${{targets.subpkgdir}}"/kfp/cache/deployer/deploy-cache-service.sh
          ln -s /usr/bin/webhook-create-signed-cert.sh "${{targets.subpkgdir}}"/kfp/cache/deployer/webhook-create-signed-cert.sh
          ln -s /usr/bin/webhook-patch-ca-bundle.sh "${{targets.subpkgdir}}"/kfp/cache/deployer/webhook-patch-ca-bundle.sh
          ln -s /etc/cache-deployer/cache-webhook-config.v1.yaml.template "${{targets.subpkgdir}}"/kfp/cache/deployer/cache-webhook-config.v1.yaml.template
          ln -s /etc/cache-deployer/cache-webhook-config.v1beta1.v1.15.yaml.template "${{targets.subpkgdir}}"/kfp/cache/deployer/cache-webhook-config.v1beta1.v1.15.yaml.template
          ln -s /etc/cache-deployer/cache-webhook-config.v1beta1.yaml.template "${{targets.subpkgdir}}"/kfp/cache/deployer/cache-webhook-config.v1beta1.yaml.template

  - name: "kubeflow-pipelines-frontend"
    description: "Kubeflow Pipelines frontend"
    dependencies:
      runtime:
        - nodejs
        - wget
    pipeline:
      - runs: |
          mkdir -p ${{targets.subpkgdir}}/server
          mkdir -p ${{targets.subpkgdir}}/client
          cd frontend/

          # Update package lock in server
          cd server/
          npm i
          npm audit fix --package-lock-only --legacy-peer-deps || true
          cd ../

          # Build frontend
          npm ci
          npm run postinstall
          npm run build
          # Copy to output
          cp -r ./build/* ${{targets.subpkgdir}}/client/

          # Build server
          cd ./server
          npm ci
          npm run build
          # Remove dev dependencies
          rm -rf ./node_modules
          npm ci --production
          # Copy to output
          mv ./* ${{targets.subpkgdir}}/server/

  - name: "kubeflow-pipelines-metadata-writer"
    description: "Kubeflow Pipelines metadata_writer"
    dependencies:
      runtime:
        - python3
        - py3-absl-py
        - py3-attrs
        - py3-cachetools
        - py3-certifi
        - py3-charset-normalizer
        - py3-google-auth
        - py3-grpcio
        - py3-idna
        - py3-kubernetes
        - py3-lru-dict
        - py3-ml-metadata
        - py3-oauthlib
        - py3-protobuf
        - py3-asn1-modules
        - py3-asn1
        - py3-dateutil
        - py3-pyyaml
        - py3-requests-oauthlib
        - py3-requests
        - py3-rsa
        - py3-six
        - py3-urllib3
        - py3-websocket-client
    pipeline:
      - runs: |
          cd backend/metadata_writer
          python3 -m gpep517 build-wheel \
            --wheel-dir dist \
            --output-fd 3 3>&1 >&2
          python3 -m installer -d "${{targets.subpkgdir}}" \
            dist/*.whl
          find ${{targets.subpkgdir}} -name "*.pyc" -exec rm -rf '{}' +

  - name: "kubeflow-pipelines-metadata-writer-compat"
    description: "Kubeflow Pipelines Metadata Writer"
    dependencies:
      runtime:
        - kubeflow-pipelines-metadata-writer
    pipeline:
      - runs: |
          mkdir -p ${{targets.subpkgdir}}/kfp/metadata_writer
          _py3ver=$(python3 -c 'import sys; print("{}.{}".format(sys.version_info.major, sys.version_info.minor))')
          ln -s /usr/lib/python"$_py3ver"/site-packages/metadata_writer.py "${{targets.subpkgdir}}"/kfp/metadata_writer/

  - name: kubeflow-pipelines-metadata-envoy-config
    description: Kubeflow Pipelines Metadata-Envoy Config
    dependencies:
      replaces:
        - envoy-config
    pipeline:
      - runs: |
          mkdir -p ${{targets.subpkgdir}}/etc/envoy/
          cp metadata-envoy-config.yaml ${{targets.subpkgdir}}/etc/envoy/metadata-envoy.yaml

update:
  enabled: true
  ignore-regex-patterns:
    - 'sdk-'
  github:
    identifier: kubeflow/pipelines<|MERGE_RESOLUTION|>--- conflicted
+++ resolved
@@ -1,12 +1,7 @@
 package:
   name: kubeflow-pipelines
-<<<<<<< HEAD
   version: 2.1.0
   epoch: 0
-=======
-  version: 2.0.5
-  epoch: 6
->>>>>>> fbff5ff8
   description: Machine Learning Pipelines for Kubeflow
   checks:
     disabled:
