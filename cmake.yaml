package:
  name: cmake
<<<<<<< HEAD
  version: 3.31.7
  epoch: 0
=======
  version: 3.29.0
  epoch: 4
>>>>>>> 47c51c42
  description: "CMake is an open-source, cross-platform family of tools designed to build, test and package software"
  dependencies:
    provider-priority: 10
  copyright:
    - license: BSD-3-Clause

environment:
  contents:
    packages:
      - build-base
      - busybox
      - bzip2-dev
      - ca-certificates-bundle
      - curl-dev
      - expat-dev
      - jsoncpp-dev
      - libarchive-dev
      - libuv-dev
      - ncurses-dev
      - nghttp2-dev
      - openssl-dev
      - rhash-dev
      - samurai
      - wolfi-base
      - xz-dev
      - zlib-dev

pipeline:
  - uses: fetch
    with:
      uri: https://www.cmake.org/files/v3.31/cmake-${{package.version}}.tar.gz
      expected-sha256: a6d2eb1ebeb99130dfe63ef5a340c3fdb11431cce3d7ca148524c125924cea68

  - uses: patch
    with:
      patches: fix-build-cmCurl-Avoid-using-undocumented-type-for-CURLOPT_NET.patch

  # Depending on system libraries for everything we have, as if any of
  # them use cmake they are built with cmake-bootstrap instead. Apart
  # from cppdap, as we don't package it standalone.
  - runs: |
      ./bootstrap \
        --prefix=/usr \
        --mandir=/share/man \
        --datadir=/share/cmake \
        --docdir=/share/doc/cmake \
        --system-libs \
        --no-system-cppdap \
        --generator=Ninja \
        --parallel=$(nproc)

  - runs: |
      ninja

  - runs: |
      DESTDIR="${{targets.destdir}}" ninja install

  - uses: strip

update:
  enabled: true
  manual: true # be careful upgrading cmake as it is a core package
  release-monitor:
    identifier: 306

test:
  environment:
    contents:
      packages:
        - make
        - gcc
        - autoconf
        - automake
        - build-base
  pipeline:
    - uses: test/tw/ldd-check
    - working-directory: wolfi-tests
      runs: |
        cmake --version
        ccmake --version
        ccmake --help
        cmake --help
        cpack --version
        cpack --help
        ctest --version
        ctest --help
    - working-directory: wolfi-tests
      runs: |
        mkdir -p build
        cd build
        cmake ..
        make
        ./hello_wolfi<|MERGE_RESOLUTION|>--- conflicted
+++ resolved
@@ -1,12 +1,7 @@
 package:
   name: cmake
-<<<<<<< HEAD
   version: 3.31.7
   epoch: 0
-=======
-  version: 3.29.0
-  epoch: 4
->>>>>>> 47c51c42
   description: "CMake is an open-source, cross-platform family of tools designed to build, test and package software"
   dependencies:
     provider-priority: 10
