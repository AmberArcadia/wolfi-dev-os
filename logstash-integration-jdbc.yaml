--- conflicted
+++ resolved
@@ -8,13 +8,8 @@
 #
 package:
   name: logstash-integration-jdbc
-<<<<<<< HEAD
-  version: 5.4.7
-  epoch: 1
-=======
   version: 5.4.8
   epoch: 0
->>>>>>> 1e8ffff0
   description: Logstash Integration Plugin for JDBC, including Logstash Input and Filter Plugins
   copyright:
     - license: Apache-2.0
@@ -36,15 +31,8 @@
     with:
       repository: https://github.com/logstash-plugins/logstash-integration-jdbc
       tag: v${{package.version}}
-<<<<<<< HEAD
-      expected-commit: c9f043eacef8ab10c1ba4980bec6f73a5f59ca5c
-=======
       expected-commit: 68ec2357b7007d753ba0e77f253e6c5941854889
 
-  # update the derby version to mitigate the CVE-2018-1313
-  - runs: sed -i "s/def DERBY_VERSION = '10.14.1.0'/def DERBY_VERSION = '10.14.2.0'/g" build.gradle
-
->>>>>>> 1e8ffff0
   - runs: |
       # update the derby version to mitigate the CVE-2018-1313
       sed -i "s/def DERBY_VERSION = '10.14.1.0'/def DERBY_VERSION = '10.14.2.0'/g" build.gradle
