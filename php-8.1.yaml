--- conflicted
+++ resolved
@@ -1,11 +1,7 @@
 package:
   name: php-8.1
-<<<<<<< HEAD
-  version: 8.1.28
-=======
   version: 8.1.29
->>>>>>> 37069dc3
-  epoch: 2
+  epoch: 3
   description: "the PHP programming language"
   copyright:
     - license: PHP-3.01
