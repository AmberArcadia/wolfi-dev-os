--- conflicted
+++ resolved
@@ -1,11 +1,7 @@
 package:
   name: goreleaser-1.18
   version: 1.18.2
-<<<<<<< HEAD
-  epoch: 10
-=======
-  epoch: 11
->>>>>>> d53f51c0
+  epoch: 12
   description: Deliver Go binaries as fast and easily as possible
   copyright:
     - license: Apache-2.0
