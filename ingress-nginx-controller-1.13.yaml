#nolint:valid-pipeline-fetch-digest,valid-pipeline-git-checkout-commit,valid-pipeline-git-checkout-tag
package:
  name: ingress-nginx-controller-1.13
  version: "1.13.3"
  # There are manual changes to review between each package update. See 'vars:' section.
<<<<<<< HEAD
  epoch: 3
=======
  epoch: 0
>>>>>>> 6918e361
  description: "Ingress-NGINX Controller for Kubernetes"
  copyright:
    - license: Apache-2.0
  resources:
    cpu: 16
    memory: 16Gi
  dependencies:
    provides:
      - ingress-nginx-controller=${{package.full-version}}
    runtime:
      - brotli
      - ca-certificates
      - ca-certificates-bundle
      - dumb-init-privileged-netbindservice
      - gd
      - libcrypt1
      - libmaxminddb
      - libxml2
      - libxslt
      - lua-cjson
      - lua-resty-balancer
      - lua-resty-cache
      - lua-resty-cookie
      - lua-resty-core
      - lua-resty-dns
      - lua-resty-global-throttle
      - lua-resty-http
      - lua-resty-ipmatcher
      - lua-resty-lock
      - lua-resty-memcached
      - lua-resty-redis
      - lua-resty-string
      - lua-resty-upload
      - luajit
      - merged-usrsbin
      - mimalloc
      - modsecurity
      - msgpack
      - openssl
      - openssl-dev
      - pcre
      - ssdeep
      - wolfi-baselayout
      - yaml-cpp

environment:
  contents:
    packages:
      - abseil-cpp-dev
      - autoconf
      - automake
      - bash
      - bison
      - brotli-dev
      - busybox
      - c-ares-dev
      - ca-certificates
      - ca-certificates-bundle
      - clang-15
      - cmake
      - curl
      - curl-dev
      - doxygen
      - findutils
      - flex
      - gcc
      - gd-dev
      - git
      - glibc-dev
      - go
      - grpc
      - grpc-dev
      - icu-dev
      - libaio-dev
      - libcap
      - libcap-utils
      - libedit-dev
      - libmaxminddb-dev
      - libprotobuf
      - libsrt
      - libtool
      - libxml2
      - libxml2-dev
      - libxslt-dev
      - linux-headers
      - lmdb-dev
      - lmdb-tools
      - lua-cjson
      - lua-resty-balancer
      - lua-resty-cache
      - lua-resty-cookie
      - lua-resty-core
      - lua-resty-dns
      - lua-resty-global-throttle
      - lua-resty-http
      - lua-resty-ipmatcher
      - lua-resty-lock
      - lua-resty-memcached
      - lua-resty-redis
      - lua-resty-string
      - lua-resty-upload
      - luajit
      - luajit-dev
      - make
      - mercurial
      - mimalloc
      - modsecurity
      - msgpack
      - openssh-client
      - openssl
      - openssl-dev
      - opentelemetry-cpp-dev
      - patch
      - pcre-dev
      - perl-dev
      - pkgconf
      - protobuf-dev
      - protoc
      - python3
      - re2-dev
      - scanelf
      - ssdeep
      - systemd-dev
      - util-linux
      - wget
      - wolfi-base
      - yajl-dev
      - yaml-cpp
      - zeromq-dev
      - zlib-dev

var-transforms:
  - from: ${{package.version}}
    match: ^(\d+\.\d+)\.\d+$
    replace: "$1"
    to: nginx-ingress-major-minor

vars:
  # These environment variables need updated for each new release. Retrieve their
  # correct values from here, replacing <package-version> with the package version.
  #   - https://github.com/kubernetes/ingress-nginx/blob/controller-v<package-version>/images/nginx/rootfs/build.sh
  # A script will validate the melange yaml values against upstream info; watch the early build logs for warnings.
  # On occasion, these versions may be bumped ahead of upstream (above link), to
  # remediate vulnerabilities.
  # NOTE: When updating this, the hardcoded string downstream in images-private
  # also needs to be updated: https://github.com/chainguard-images/images-private/blob/ea364a2ecc436c035765d3b45564f8597cf9b09a/images/ingress-nginx-controller/main.tf#L14
  NGINX_VERSION: "1.27.1"
  NDK_VERSION: "0.3.3"
  SETMISC_VERSION: "0.33"
  MORE_HEADERS_VERSION: "0.37"
  NGINX_DIGEST_AUTH: "1.0.0"
  OWASP_MODSECURITY_CRS_VERSION: "4.15.0"
  LUA_NGX_VERSION: "0.10.28"
  LUA_STREAM_NGX_VERSION: "0.0.16"
  LUA_UPSTREAM_VERSION: "0.07"
  GEOIP2_VERSION: "445df24ef3781e488cee3dfe8a1e111997fc1dfe"
  PKG: "k8s.io/ingress-nginx"
  # Does not do versioning, and repo is seldom updated. Grab the latest master
  # branch git commit SHA: https://github.com/google/ngx_brotli/commits/master
  NGX_BROTLI_SHA: "a71f9312c2deb28875acc7bacfdd5695a111aa53"
  # MODSECURITY_NGINX_VERSION in build.sh, then find the commit from the tag.
  # see https://github.com/owasp-modsecurity/ModSecurity-nginx/
  # This could be converted back to directly pulling the tag from the build.sh file, but finding and setting the commit
  # here and now will save you from having to update the expected-commit deep in this file.
  MODSECURITY_NGINX_VERSION: "3f4b57df10ce43b1f1c722141f7621dc64838be8"
  # Instrumentation for nginx plugin: https://github.com/open-telemetry/opentelemetry-cpp-contrib
  # NOTE: THIS IS REALLY REALLY REALLY CRITICAL AND THE CONFIG CAN BREAK IN BACKWARDS COMPATIBLE WAY!!
  # WE SHOULD ALWAYS USE THE SHA AVAILABLE IN RELEASE-X.Y BRANCH OF UPSTREAM PROJECT (e.g. https://github.com/kubernetes/ingress-nginx/blob/controller-v1.13.x/images/nginx/rootfs/build.sh#L528)
  OTEL_SHA: "8933841f0a7f8737f61404cf0a64acf6b079c8a5"
  NJS_VERSION: "0.9.0"

pipeline:
  - uses: git-checkout
    with:
      repository: https://github.com/kubernetes/ingress-nginx
      tag: controller-v${{package.version}}
      expected-commit: 468a9c9a3068a066e076fbdda21ee9559f2a4d8a

  - name: Verify all the vars are up to date with the upstream
    runs: |
      # Extract and verify all versions from upstream build.sh file
      # https://github.com/kubernetes/ingress-nginx/blob/controller-v${{package.version}}/images/nginx/rootfs/build.sh

      for var_pair in \
        "NGINX_VERSION:${{vars.NGINX_VERSION}}" \
        "NDK_VERSION:${{vars.NDK_VERSION}}" \
        "SETMISC_VERSION:${{vars.SETMISC_VERSION}}" \
        "MORE_HEADERS_VERSION:${{vars.MORE_HEADERS_VERSION}}" \
        "NGINX_DIGEST_AUTH:${{vars.NGINX_DIGEST_AUTH}}" \
        "OWASP_MODSECURITY_CRS_VERSION:${{vars.OWASP_MODSECURITY_CRS_VERSION}}" \
        "LUA_NGX_VERSION:${{vars.LUA_NGX_VERSION}}" \
        "LUA_STREAM_NGX_VERSION:${{vars.LUA_STREAM_NGX_VERSION}}" \
        "LUA_UPSTREAM_VERSION:${{vars.LUA_UPSTREAM_VERSION}}" \
        "GEOIP2_VERSION:${{vars.GEOIP2_VERSION}}" \
        "NGX_BROTLI_SHA:${{vars.NGX_BROTLI_SHA}}" \
        "MODSECURITY_NGINX_VERSION:${{vars.MODSECURITY_NGINX_VERSION}}" \
        "OTEL_SHA:${{vars.OTEL_SHA}}" \
        "NJS_VERSION:${{vars.NJS_VERSION}}"; do

        var_name="${var_pair%:*}"
        expected_value="${var_pair#*:}"

        # Handle special cases with custom verification logic
        case "$var_name" in
          "NGX_BROTLI_SHA")
            # Get latest master commit from ngx_brotli repo
            upstream_value=$(curl -s https://api.github.com/repos/google/ngx_brotli/commits/master | grep '"sha"' | head -1 | cut -d'"' -f4)
            ;;
          "MODSECURITY_NGINX_VERSION")
            # Get MODSECURITY_VERSION tag from upstream build.sh, then resolve to commit SHA
            upstream_tag=$(grep "^export MODSECURITY_VERSION=" ./images/nginx/rootfs/build.sh | cut -d= -f2)
            # Use the tags API which includes commit info directly
            upstream_value=$(curl -s "https://api.github.com/repos/owasp-modsecurity/ModSecurity-nginx/tags" | grep -A5 "\"name\": \"$upstream_tag\"" | grep '"sha"' | cut -d'"' -f4)
            ;;
          "OTEL_SHA")
            # Extract OTEL_SHA from upstream build.sh using OPENTELEMETRY_CONTRIB_COMMIT variable
            upstream_value=$(grep "^export OPENTELEMETRY_CONTRIB_COMMIT=" ./images/nginx/rootfs/build.sh | cut -d= -f2)
            ;;
          "LUA_STREAM_NGX_VERSION")
            # Get commit SHA from upstream build.sh, then resolve to tag
            upstream_commit=$(grep "^export ${var_name}=" ./images/nginx/rootfs/build.sh | cut -d= -f2)
            # Find which tag contains this commit as an ancestor
            upstream_value=""
            for tag in $(curl -s "https://api.github.com/repos/openresty/stream-lua-nginx-module/tags" | grep '"name"' | head -10 | cut -d'"' -f4); do
              # Check if this commit is reachable from the tag (commit is ancestor of tag)
              compare_result=$(curl -s "https://api.github.com/repos/openresty/stream-lua-nginx-module/compare/$upstream_commit...$tag" 2>/dev/null)
              if echo "$compare_result" | grep -q '"status": "ahead"' || echo "$compare_result" | grep -q '"status": "identical"'; then
                # The tag contains this commit (either identical or tag is ahead)
                upstream_value=$(echo "$tag" | sed 's/^v//')
                break
              fi
            done
            ;;
          *)
            # Standard extraction from build.sh
            upstream_value=$(grep "^export ${var_name}=" ./images/nginx/rootfs/build.sh | cut -d= -f2)
            # Strip leading 'v' from upstream value if it's a version triple (x.y.z) or double (x.y)
            if echo "$upstream_value" | grep -q "^v[0-9]\+\.[0-9]\+\(\.[0-9]\+\)\?$"; then
              upstream_value="${upstream_value#v}"
            fi
            ;;
        esac

        if [ "$expected_value" != "$upstream_value" ]; then
          echo "WARNING: Expected $var_name: $expected_value from melange.yaml but found $upstream_value upstream" >&2
          # We avoid failing the build because sometimes we bump versions higher than upstream
          sleep 5 # To make it more noticeable
        fi
      done

  - uses: git-checkout
    with:
      repository: https://github.com/owasp-modsecurity/ModSecurity-nginx
      branch: master
      expected-commit: ${{vars.MODSECURITY_NGINX_VERSION}}
      destination: ModSecurity-nginx-${{vars.MODSECURITY_NGINX_VERSION}}
      depth: -1

  # need to retag the repo because we've made changes and the module builds based on the git tags
  - runs: git tag v${{package.version}}

  - uses: go/build
    with:
      packages: ${{vars.PKG}}/cmd/dbg
      output: nginx-dbg
      ldflags: -X ${{vars.PKG}}/version.RELEASE=controller-v${{package.version}} -X ${{vars.PKG}}/version.COMMIT=$(git rev-parse --short HEAD) -X ${{vars.PKG}}/version.REPO=$(git config --get remote.origin.url)

  - uses: go/build
    with:
      packages: ${{vars.PKG}}/cmd/waitshutdown
      output: waitshutdown
      ldflags: -X ${{vars.PKG}}/version.RELEASE=controller-v${{package.version}} -X ${{vars.PKG}}/version.COMMIT=$(git rev-parse --short HEAD) -X ${{vars.PKG}}/version.REPO=$(git config --get remote.origin.url)

  - uses: go/build
    with:
      packages: ${{vars.PKG}}/cmd/nginx
      output: nginx-ingress-controller
      ldflags: -X ${{vars.PKG}}/version.RELEASE=controller-v${{package.version}} -X ${{vars.PKG}}/version.COMMIT=$(git rev-parse --short HEAD) -X ${{vars.PKG}}/version.REPO=$(git config --get remote.origin.url)

  - uses: fetch
    with:
      uri: https://nginx.org/download/nginx-${{vars.NGINX_VERSION}}.tar.gz
      expected-sha256: bd7ba68a6ce1ea3768b771c7e2ab4955a59fb1b1ae8d554fedb6c2304104bdfc
      strip-components: 0

  - uses: fetch
    with:
      uri: https://github.com/simpl/ngx_devel_kit/archive/v${{vars.NDK_VERSION}}.tar.gz
      expected-sha256: faa2fcd5168b10764d35081356511d5f84db5c526a1aa4b6add2db94b6853b2b
      strip-components: 0

  - uses: fetch
    with:
      uri: https://github.com/openresty/set-misc-nginx-module/archive/v${{vars.SETMISC_VERSION}}.tar.gz
      expected-sha256: cd5e2cc834bcfa30149e7511f2b5a2183baf0b70dc091af717a89a64e44a2985
      strip-components: 0

  - uses: fetch
    with:
      uri: https://github.com/openresty/headers-more-nginx-module/archive/v${{vars.MORE_HEADERS_VERSION}}.tar.gz
      expected-sha256: cf6e169d6b350c06d0c730b0eaf4973394026ad40094cddd3b3a5b346577019d
      strip-components: 0

  - uses: fetch
    with:
      uri: https://github.com/openresty/lua-nginx-module/archive/v${{vars.LUA_NGX_VERSION}}.tar.gz
      expected-sha256: 634827d54de6216cb0502d14f76610788b3a3e33160e91d5578d6db0d9a34a20
      strip-components: 0

  - uses: fetch
    with:
      uri: https://github.com/openresty/stream-lua-nginx-module/archive/v${{vars.LUA_STREAM_NGX_VERSION}}.tar.gz
      expected-sha256: 3b1103cf5ee940ea94711eae1a7ccc1a161273ec9a08eb415f1d45ad385f967d
      strip-components: 0

  - uses: fetch
    with:
      uri: https://github.com/openresty/lua-upstream-nginx-module/archive/v${{vars.LUA_UPSTREAM_VERSION}}.tar.gz
      expected-sha256: 2a69815e4ae01aa8b170941a8e1a10b6f6a9aab699dee485d58f021dd933829a
      strip-components: 0

  - uses: fetch
    with:
      uri: https://github.com/atomx/nginx-http-auth-digest/archive/v${{vars.NGINX_DIGEST_AUTH}}.tar.gz
      expected-sha256: f09851e6309560a8ff3e901548405066c83f1f6ff88aa7171e0763bd9514762b
      strip-components: 0

  - uses: fetch
    with:
      uri: https://github.com/leev/ngx_http_geoip2_module/archive/${{vars.GEOIP2_VERSION}}.tar.gz
      expected-sha256: 5e2113ed09cdd710908df8c6d1630616eeacb9216ef8705a06c25733394ddf28
      strip-components: 0

  - uses: fetch
    with:
      uri: https://github.com/nginx/njs/archive/${{vars.NJS_VERSION}}.tar.gz
      expected-sha256: 7b0446f0b3e0b63b57883e0464d883f0ac4eab82ec7746599d37563dc6808203
      strip-components: 0

  - runs: |
      git clone --revision ${{vars.NGX_BROTLI_SHA}} --depth 1 --recurse-submodules --shallow-submodules https://github.com/google/ngx_brotli.git

  - name: Build NGINX
    runs: |
      export BUILD_PATH="${PWD}"
      echo "BUILD_PATH $BUILD_PATH"
      echo "Arch: $(uname -m)"
      # improve compilation times
      CORES=$(($(grep -c ^processor /proc/cpuinfo) - 1))

      export LUAJIT_LIB="$(pkgconf --variable=libdir luajit)"
      export LUAJIT_INC="$(pkgconf --variable=includedir luajit)"
      export LUA_LIB_DIR="$LUAJIT_LIB/lua"
      ln -s "$LUAJIT_INC" /usr/include/lua
      export LUA_INCLUDE_DIR=/usr/include/luajit-2.1
      ln -s $LUA_INCLUDE_DIR /usr/include/lua5.1
      ARCH=$(uname -m)

      ls -lah ${BUILD_PATH}/lua-nginx-module-${{vars.LUA_NGX_VERSION}}

      mkdir -p ${{targets.destdir}}/etc/nginx/

      # Lua code copied into the target
      cp -ar rootfs/etc/nginx/. ${{targets.destdir}}/etc/nginx/

      # Download owasp modsecurity crs
      cd ${{targets.destdir}}/etc/nginx/

      git clone -b v${{vars.OWASP_MODSECURITY_CRS_VERSION}} https://github.com/coreruleset/coreruleset owasp-modsecurity-crs
      cd owasp-modsecurity-crs

      # The OWASP portion was sourced from the following link and should be periodically checked for changes.
      # https://github.com/kubernetes/ingress-nginx/blob/controller-v1.13.0/images/nginx/rootfs/build.sh#L376-L411
      mv crs-setup.conf.example crs-setup.conf
      mv rules/REQUEST-900-EXCLUSION-RULES-BEFORE-CRS.conf.example rules/REQUEST-900-EXCLUSION-RULES-BEFORE-CRS.conf
      mv rules/RESPONSE-999-EXCLUSION-RULES-AFTER-CRS.conf.example rules/RESPONSE-999-EXCLUSION-RULES-AFTER-CRS.conf
      cd ..

      # OWASP CRS v4 rules
      echo "
      Include /etc/nginx/owasp-modsecurity-crs/crs-setup.conf
      Include /etc/nginx/owasp-modsecurity-crs/rules/REQUEST-900-EXCLUSION-RULES-BEFORE-CRS.conf
      Include /etc/nginx/owasp-modsecurity-crs/rules/REQUEST-901-INITIALIZATION.conf
      Include /etc/nginx/owasp-modsecurity-crs/rules/REQUEST-905-COMMON-EXCEPTIONS.conf
      Include /etc/nginx/owasp-modsecurity-crs/rules/REQUEST-911-METHOD-ENFORCEMENT.conf
      Include /etc/nginx/owasp-modsecurity-crs/rules/REQUEST-913-SCANNER-DETECTION.conf
      Include /etc/nginx/owasp-modsecurity-crs/rules/REQUEST-920-PROTOCOL-ENFORCEMENT.conf
      Include /etc/nginx/owasp-modsecurity-crs/rules/REQUEST-921-PROTOCOL-ATTACK.conf
      Include /etc/nginx/owasp-modsecurity-crs/rules/REQUEST-922-MULTIPART-ATTACK.conf
      Include /etc/nginx/owasp-modsecurity-crs/rules/REQUEST-930-APPLICATION-ATTACK-LFI.conf
      Include /etc/nginx/owasp-modsecurity-crs/rules/REQUEST-931-APPLICATION-ATTACK-RFI.conf
      Include /etc/nginx/owasp-modsecurity-crs/rules/REQUEST-932-APPLICATION-ATTACK-RCE.conf
      Include /etc/nginx/owasp-modsecurity-crs/rules/REQUEST-933-APPLICATION-ATTACK-PHP.conf
      Include /etc/nginx/owasp-modsecurity-crs/rules/REQUEST-934-APPLICATION-ATTACK-GENERIC.conf
      Include /etc/nginx/owasp-modsecurity-crs/rules/REQUEST-941-APPLICATION-ATTACK-XSS.conf
      Include /etc/nginx/owasp-modsecurity-crs/rules/REQUEST-942-APPLICATION-ATTACK-SQLI.conf
      Include /etc/nginx/owasp-modsecurity-crs/rules/REQUEST-943-APPLICATION-ATTACK-SESSION-FIXATION.conf
      Include /etc/nginx/owasp-modsecurity-crs/rules/REQUEST-944-APPLICATION-ATTACK-JAVA.conf
      Include /etc/nginx/owasp-modsecurity-crs/rules/REQUEST-949-BLOCKING-EVALUATION.conf
      Include /etc/nginx/owasp-modsecurity-crs/rules/RESPONSE-950-DATA-LEAKAGES.conf
      Include /etc/nginx/owasp-modsecurity-crs/rules/RESPONSE-951-DATA-LEAKAGES-SQL.conf
      Include /etc/nginx/owasp-modsecurity-crs/rules/RESPONSE-952-DATA-LEAKAGES-JAVA.conf
      Include /etc/nginx/owasp-modsecurity-crs/rules/RESPONSE-953-DATA-LEAKAGES-PHP.conf
      Include /etc/nginx/owasp-modsecurity-crs/rules/RESPONSE-954-DATA-LEAKAGES-IIS.conf
      Include /etc/nginx/owasp-modsecurity-crs/rules/RESPONSE-955-WEB-SHELLS.conf
      Include /etc/nginx/owasp-modsecurity-crs/rules/RESPONSE-959-BLOCKING-EVALUATION.conf
      Include /etc/nginx/owasp-modsecurity-crs/rules/RESPONSE-980-CORRELATION.conf
      Include /etc/nginx/owasp-modsecurity-crs/rules/RESPONSE-999-EXCLUSION-RULES-AFTER-CRS.conf
      " > ${{targets.destdir}}/etc/nginx/owasp-modsecurity-crs/nginx-modsecurity.conf


      echo "::::::::::::::::::::::::::::::::::::::"
      echo ":::: nginx-${{vars.NGINX_VERSION}} ::::"
      echo "::::::::::::::::::::::::::::::::::::::"

      # This portion was sourced from the following link and should be periodically checked for changes.
      # https://github.com/kubernetes/ingress-nginx/blob/controller-v1.13.0/images/nginx/rootfs/build.sh#L429-L524

      cd "$BUILD_PATH/nginx-${{vars.NGINX_VERSION}}"

      # Differs slightly from upstream to match our setup
      # apply nginx patches
      for PATCH in "$BUILD_PATH/images/nginx/rootfs/patches"/*.patch; do
        [ -f "$PATCH" ] || continue

        echo "Patch: $PATCH"
        case "$PATCH" in
          *.txt) patch -p0 < "$PATCH" || exit 1 ;;
          *)     patch -p1 < "$PATCH" || exit 1 ;;
        esac
      done

      WITH_FLAGS="--with-debug \
        --with-compat \
        --with-pcre-jit \
        --with-http_ssl_module \
        --with-http_stub_status_module \
        --with-http_realip_module \
        --with-http_auth_request_module \
        --with-http_addition_module \
        --with-http_gzip_static_module \
        --with-http_sub_module \
        --with-http_v2_module \
        --with-http_v3_module \
        --with-stream \
        --with-stream_ssl_module \
        --with-stream_realip_module \
        --with-stream_ssl_preread_module \
        --with-threads \
        --with-http_secure_link_module \
        --with-http_gunzip_module"

      # "Combining -flto with -g is currently experimental and expected to produce unexpected results."
      # https://gcc.gnu.org/onlinedocs/gcc/Optimize-Options.html
      CC_OPT="-g -O2 -fPIE -fstack-protector-strong \
      -Wformat \
      -Werror=format-security \
      -Wno-deprecated-declarations \
      -fno-strict-aliasing \
      -D_FORTIFY_SOURCE=2 \
      --param=ssp-buffer-size=4 \
      -DTCP_FASTOPEN=23 \
      -fPIC \
      -Wno-cast-function-type \
      -Wno-error=unterminated-string-initialization"
      # The above unterminated string line is necessary to avoid a build failure

      LD_OPT="-fPIE -fPIC -pie -Wl,-z,relro -Wl,-z,now"

      if [[ ${ARCH} != "aarch64" ]]; then
        WITH_FLAGS="${WITH_FLAGS} --with-file-aio"
      fi

      if [[ ${ARCH} == "x86_64" ]]; then
        CC_OPT="${CC_OPT} -m64 -mtune=generic"
      fi

      WITH_MODULES=" \
        --add-module=${BUILD_PATH}/ngx_devel_kit-${{vars.NDK_VERSION}} \
        --add-module=${BUILD_PATH}/set-misc-nginx-module-${{vars.SETMISC_VERSION}} \
        --add-module=${BUILD_PATH}/headers-more-nginx-module-${{vars.MORE_HEADERS_VERSION}} \
        --add-module=${BUILD_PATH}/lua-nginx-module-${{vars.LUA_NGX_VERSION}} \
        --add-module=${BUILD_PATH}/stream-lua-nginx-module-${{vars.LUA_STREAM_NGX_VERSION}} \
        --add-module=${BUILD_PATH}/lua-upstream-nginx-module-${{vars.LUA_UPSTREAM_VERSION}} \
        --add-dynamic-module=${BUILD_PATH}/nginx-http-auth-digest-${{vars.NGINX_DIGEST_AUTH}} \
        --add-dynamic-module=${BUILD_PATH}/ModSecurity-nginx-${{vars.MODSECURITY_NGINX_VERSION}} \
        --add-dynamic-module=${BUILD_PATH}/ngx_http_geoip2_module-${{vars.GEOIP2_VERSION}} \
        --add-dynamic-module=${BUILD_PATH}/ngx_brotli \
        --add-dynamic-module=${BUILD_PATH}/njs-${{vars.NJS_VERSION}}/nginx"

      echo "::::::::::::::::::::::::::::::::::::::::::::::::::::"
      echo ":::: Configuring nginx-${{vars.NGINX_VERSION }} ::::"
      echo "::::::::::::::::::::::::::::::::::::::::::::::::::"

      # Note: The prefix line differs from upstream
      ./configure \
        --prefix=/usr \
        --conf-path=/etc/nginx/nginx.conf \
        --modules-path=/etc/nginx/modules \
        --http-log-path=/var/log/nginx/access.log \
        --error-log-path=/var/log/nginx/error.log \
        --lock-path=/run/nginx.lock \
        --pid-path=/run/nginx.pid \
        --http-client-body-temp-path=/var/lib/nginx/body \
        --http-fastcgi-temp-path=/var/lib/nginx/fastcgi \
        --http-proxy-temp-path=/var/lib/nginx/proxy \
        --http-scgi-temp-path=/var/lib/nginx/scgi \
        --http-uwsgi-temp-path=/var/lib/nginx/uwsgi \
        ${WITH_FLAGS} \
        --without-mail_pop3_module \
        --without-mail_smtp_module \
        --without-mail_imap_module \
        --without-http_uwsgi_module \
        --without-http_scgi_module \
        --with-cc-opt="${CC_OPT}" \
        --with-ld-opt="${LD_OPT}" \
        --user=www-data \
        --group=www-data \
        ${WITH_MODULES}

      echo "::::::::::::::::::::::::::::::::::::::::::::::"
      echo ":::: MAKE nginx-${{vars.NGINX_VERSION }} ::::"
      echo "::::::::::::::::::::::::::::::::::::::::::::"
      make -j$(nproc)

      echo ":::::::::::::::::::::::::::::::::::::::::::::::::"
      echo ":::: MODULES nginx-${{vars.NGINX_VERSION }}  ::::"
      echo ":::::::::::::::::::::::::::::::::::::::::::::::::"
      make DESTDIR="${{targets.destdir}}" modules

      echo "::::::::::::::::::::::::::::::::::::::::::::::::"
      echo ":::: INSTALL nginx-${{vars.NGINX_VERSION }} ::::"
      echo "::::::::::::::::::::::::::::::::::::::::::::::"
      make DESTDIR="${{targets.destdir}}" install

      mkdir -p ${{targets.destdir}}/usr/bin
      mv ${{targets.destdir}}/usr/sbin/nginx ${{targets.destdir}}/usr/bin/
      rm -rf ${{targets.destdir}}/usr/html
      rm -rf ${{targets.destdir}}/usr/sbin

      echo "::::::::::::::::::::::::::::::::::::::::::::"
      echo ":::::::::::::::: CLEANUP :::::::::::::::::::"
      echo "::::::::::::::::::::::::::::::::::::::::::::"

      echo "Clean up owasp-modsecurity-crs"
      rm -rf ${{targets.destdir}}/etc/nginx/owasp-modsecurity-crs/.git
      rm -rf ${{targets.destdir}}/etc/nginx/owasp-modsecurity-crs/util/regression-tests
      rm -rf ${{targets.destdir}}/etc/nginx/owasp-modsecurity-crs/tests

  - uses: strip

  - runs: |
      echo "::::::::::::::::::::::::::::::::::::::::::"
      echo ":::: SETCAP NGINX CONTROLLER           ::::"
      echo "::::::::::::::::::::::::::::::::::::::::::"

      setcap cap_net_bind_service=+ep ${{targets.destdir}}/usr/bin/nginx-ingress-controller \
      && setcap -v cap_net_bind_service=+ep ${{targets.destdir}}/usr/bin/nginx-ingress-controller

      echo "::::::::::::::::::::::::::::::::::::::::::"
      echo ":::: SETCAP NGINX                      ::::"
      echo "::::::::::::::::::::::::::::::::::::::::::"

      setcap cap_net_bind_service=+ep ${{targets.destdir}}/usr/bin/nginx \
        && setcap -v cap_net_bind_service=+ep ${{targets.destdir}}/usr/bin/nginx

subpackages:
  - name: ingress-nginx-controller-iamguarded-compat-${{vars.nginx-ingress-major-minor}}
    description: Compatibility package with iamguarded nginx-ingress-controller image
    dependencies:
      provides:
        - ingress-nginx-controller-iamguarded-compat=${{package.full-version}}
      runtime:
        - bash # https://github.com/bitnami/charts/blob/db53e622ecf1be5a78d1ce683cec8baa41110fa3/bitnami/nginx-ingress-controller/templates/controller-deployment.yaml#L89
        - coreutils
        - curl
        - findutils
        - gmp
        - gnutls
        - grep
        - ingress-nginx-controller-compat-${{vars.nginx-ingress-major-minor}} # We depend on generic compat because it ships some symlinks that also Bitnami needs, like symlinks to /nginx-ingress-controller, /dev/stdout and /dev/stderr.
        - libffi
        #- libhogweed6 missing pkg/so # https://github.com/bitnami/containers/blob/942861e0cea74a6a07bceafb299180a2733c0bfe/bitnami/nginx-ingress-controller/1/debian-12/Dockerfile#L29
        - libmaxminddb-dev
        - librtmp
        - libssh
        - libtasn1
        - merged-usrsbin
        - nettle
        - p11-kit
        - procps
        - sed
        - wolfi-baselayout
    pipeline:
      - uses: iamguarded/build-compat
        with:
          package: nginx-ingress-controller
          version: ${{vars.nginx-ingress-major-minor}}
      - name: Ensure symlinks
        runs: |
          mkdir -p /opt/iamguarded/common/bin
          ln -s /usr/bin/mmdblookup /opt/iamguarded/common/bin/mmdblookup
          ln -s /usr/lib /opt/iamguarded/common/lib
          ln -s /usr/include /opt/iamguarded/common/include
      - uses: iamguarded/finalize-compat
        with:
          package: nginx-ingress-controller
          version: ${{vars.nginx-ingress-major-minor}}
    test:
      environment:
        contents:
          packages:
            - libmaxminddb
            - ${{package.name}}
      pipeline:
        - uses: iamguarded/test-compat
          with:
            package: nginx-ingress-controller
            version: ${{vars.nginx-ingress-major-minor}}
        - uses: test/tw/ldd-check
        - name: Test symlinks
          runs: |
            set -e
            test -f $(readlink -f /opt/iamguarded/common/bin/mmdblookup)
            test -d $(readlink -f /opt/iamguarded/common/lib)
            test -d $(readlink -f /opt/iamguarded/common/include)
        - name: Run KwoK
          uses: test/kwok/cluster
        - name: Test entrypoint and controller logs
          uses: test/daemon-check-output
          with:
            start: |
              /nginx-ingress-controller --kubeconfig ~/.kube/config
            timeout: 30
            expected_output: |
              NGINX Ingress controller
              Release:       controller-v${{package.version}}
              nginx version: nginx/${{vars.NGINX_VERSION}}
              Running in Kubernetes cluster

  - name: ingress-nginx-controller-compat-${{vars.nginx-ingress-major-minor}}
    description: Compatibility package for ingress-nginx-controller
    dependencies:
      provides:
        - ingress-nginx-controller-compat=${{package.full-version}}
      runtime:
        - ingress-nginx-opentelemetry-plugin-${{vars.nginx-ingress-major-minor}}
        - merged-usrsbin
        - modsecurity-config
        - wolfi-baselayout
    pipeline:
      - runs: |
          mkdir -p ${{targets.subpkgdir}}/usr/local/bin
          ln -s /usr/bin/nginx ${{targets.subpkgdir}}/usr/local/bin/nginx

          mkdir -p ${{targets.subpkgdir}}/usr/bin
          ln -s /usr/bin/nginx-ingress-controller ${{targets.subpkgdir}}/nginx-ingress-controller
          ln -s /usr/bin/waitshutdown ${{targets.subpkgdir}}/waitshutdown
          ln -s /usr/bin/nginx-dbg ${{targets.subpkgdir}}/dbg

          mkdir -p ${{targets.subpkgdir}}/etc/nginx/modsecurity
          ln -s /etc/modsecurity/modsecurity.conf-concurrent ${{targets.subpkgdir}}/etc/nginx/modsecurity/modsecurity.conf
          ln -s /etc/modsecurity/unicode.mapping ${{targets.subpkgdir}}/etc/nginx/modsecurity/unicode.mapping

          mkdir -p ${{targets.subpkgdir}}/var/log/nginx
          # Create symlinks to redirect nginx logs to stdout and stderr docker log collector
          ln -sf /dev/stdout ${{targets.subpkgdir}}/var/log/nginx/access.log
          ln -sf /dev/stderr ${{targets.subpkgdir}}/var/log/nginx/error.log

          # symlink to satisfy hard coded path to mimalloc
          # https://github.com/kubernetes/ingress-nginx/blob/8f54b538d9b32649411d9e507ca38fbee55ce51c/charts/ingress-nginx/templates/controller-daemonset.yaml#L99-L100
          mkdir -p ${{targets.subpkgdir}}/usr/local/lib
          ln -s /usr/lib/libmimalloc.so.1 ${{targets.subpkgdir}}/usr/local/lib/libmimalloc.so
    test:
      pipeline:
        - uses: test/tw/ldd-check

  # This is a maintained fork of the unmaintained
  # https://github.com/jet/kube-webhook-certgen/. We keep it as a
  # subpackage of ingress-nginx-controller since the one use
  # (kube-prometheus-stack charts) points to a hybrid tag of the
  # $ingress-nginx-$kube-webhook-certgen version.    # $ingress-nginx-$kube-webhook-certgen version.
  - name: kube-webhook-certgen-${{vars.nginx-ingress-major-minor}}
    description: Tools to help with self signed cert generation for Kubernetes test environment
    dependencies:
      provides:
        - kube-webhook-certgen=${{package.full-version}}
      runtime:
        - merged-usrsbin
        - wolfi-baselayout
    pipeline:
      - uses: go/build
        with:
          ldflags: -X 'github.com/jet/kube-webhook-certgen/core.Version=v${{package.version}}'
          output: kube-webhook-certgen
          modroot: ./images/kube-webhook-certgen/rootfs
          packages: .
    test:
      pipeline:
        - runs: |
            /usr/bin/kube-webhook-certgen version

  - name: ingress-nginx-opentelemetry-plugin-${{vars.nginx-ingress-major-minor}}
    description: OTel plugin for ingress nginx controller ${{vars.nginx-ingress-major-minor}}
    dependencies:
      provides:
        - ingress-nginx-opentelemetry-plugin=${{package.full-version}}
      runtime:
        - grpc
        - libprotobuf
        - merged-usrsbin
        - wolfi-baselayout
    pipeline:
      - name: Validate Open Telemetry version
        runs: |
          expected_sha=$(grep -E "^export OPENTELEMETRY_CONTRIB_COMMIT" images/nginx/rootfs/build.sh | awk -F '=' '{print $2}')
          [[ "${{vars.OTEL_SHA}}" == "${expected_sha}" ]] || \
            { echo "OTel version does not match. Expected ${expected_sha}, found ${{vars.OTEL_SHA}}"; exit 1; }
      - uses: git-checkout
        with:
          repository: https://github.com/open-telemetry/opentelemetry-cpp-contrib
          branch: main
          expected-commit: ${{vars.OTEL_SHA}}
          depth: -1
      - working-directory: instrumentation/nginx
        runs: |
          mkdir build
          cd build

          # This must be set to whatever ingress nginx is using
          cmake -DNGINX_VERSION=${{vars.NGINX_VERSION}} ..
          make

          # Copy over plugin
          mkdir -p ${{targets.contextdir}}/etc/nginx/modules
          cp -p otel_ngx_module.so ${{targets.contextdir}}/etc/nginx/modules/
      - uses: strip
    test:
      pipeline:
        - uses: test/tw/ldd-check

  - name: ingress-nginx-custom-error-pages-${{vars.nginx-ingress-major-minor}}
    description: OTel plugin for ingress nginx controller ${{vars.nginx-ingress-major-minor}}
    dependencies:
      provides:
        - ingress-nginx-custom-error-pages=${{package.full-version}}
      runtime:
        - merged-usrsbin
        - wolfi-baselayout
    pipeline:
      - working-directory: images/custom-error-pages/rootfs/
        pipeline:
          - runs: |
              mkdir -p ${{targets.contextdir}}/usr/bin
              mkdir -p /go/src/k8s.io/ingress-nginx/images/custom-error-pages
              cp -r * /go/src/k8s.io/ingress-nginx/images/custom-error-pages/
              cd /go/src/k8s.io/ingress-nginx/images/custom-error-pages
              go get . && \
              go build -o ${{targets.contextdir}}/usr/bin/nginx-errors .
    test:
      environment:
        contents:
          packages:
            - wait-for-it
            - curl
            - ingress-nginx-custom-error-pages-compat-${{vars.nginx-ingress-major-minor}}
      pipeline:
        - runs: |
            /usr/bin/nginx-errors > /dev/null 2>&1 &
            wait-for-it -t 10 localhost:8080

            # check healthz endpoint make sure it returns 200
            http_code=$(curl -s -o /dev/null -w "%{http_code}" http://localhost:8080/healthz)

            if [ "$http_code" != "200" ]; then
              echo "Healthz endpoint returned $http_code"
              exit 1
            fi

            # I already checked that the following error exists in the upstream custom error pages image
            # unexpected error reading return code: strconv.Atoi: parsing "": invalid syntax. Using 404
            # serving custom error response for code 404 and format text/html from file /www/404.html
            http_code=$(curl -s -o /dev/null -w "%{http_code}" http://localhost:8080/)

            if [ "$http_code" != "404" ]; then
              echo "Custom error page did not return 404"
              exit 1
            fi

            # also check the message
            message=$(curl -s http://localhost:8080/)

            # Trim message (removes leading/trailing spaces & newlines)
            message=$(echo "$message" | tr -d '\n' | sed 's/^[ \t]*//;s/[ \t]*$//')

            if [[ "$message" != "<span>The page you're looking for could not be found.</span>" ]]; then
                echo "Custom error page did not return expected message"
                exit 1
            fi

  - name: ingress-nginx-custom-error-pages-compat-${{vars.nginx-ingress-major-minor}}
    description: OTel plugin for ingress nginx controller ${{vars.nginx-ingress-major-minor}}
    dependencies:
      provides:
        - ingress-nginx-custom-error-pages-compat=${{package.full-version}}
      runtime:
        - merged-usrsbin
        - wolfi-baselayout
    pipeline:
      - working-directory: images/custom-error-pages/rootfs/
        pipeline:
          - runs: |
              mkdir -p ${{targets.contextdir}}/www
              mkdir -p ${{targets.contextdir}}/etc/
              cp -r www/* ${{targets.contextdir}}/www/
              cp -r etc/* ${{targets.contextdir}}/etc/
              ln -sf /usr/bin/nginx-errors ${{targets.contextdir}}/nginx-errors
    test:
      pipeline:
        - runs: |
            ls -lah /www/404.html
            ls -lah /www/500.html
            ls -lah /www/404.json
            ls -lah /etc/mime.types

update:
  enabled: true
  manual: true
  github:
    identifier: kubernetes/ingress-nginx
    strip-prefix: controller-v
    tag-filter: "controller-v1.13"

test:
  environment:
    contents:
      packages:
        - ingress-nginx-controller-compat-${{vars.nginx-ingress-major-minor}}
        - libcap-utils
  pipeline:
    - runs: |
        /usr/bin/nginx -v
        /usr/bin/nginx-ingress-controller --version
        nginx -v
        nginx -h
        nginx-dbg --help
        nginx-ingress-controller --version
    - runs: |
        cat <<EOF > /etc/nginx/nginx.conf
        load_module /etc/nginx/modules/otel_ngx_module.so;

        events {}
        http {
          opentelemetry_operation_name otel_example;
          opentelemetry_ignore_paths ignored.php;
          server {
            listen 80;
            server_name otel_example;

            location = / {
              opentelemetry_operation_name my_example_backend;
              opentelemetry_propagate;
              proxy_pass http://localhost:3501/;
            }
          }
        }
        EOF

        # Not sure why this isn't included in main package.
        mkdir -p /var/lib/nginx/tmp/
        adduser -D -H -s /sbin/nologin www-data
    # -T: test the configuration file: nginx checks the configuration for correct syntax, and then tries to open files referred in the configuration.
    # additionally dump configuration files to standard output (1.9.2).
    - runs: nginx -T
    - name: Test opentelemetry_config directive
      runs: |
        touch empty
        cat <<"EOF" >/etc/nginx/nginx.conf
        pid /tmp/nginx/nginx.pid;
        load_module /etc/nginx/modules/otel_ngx_module.so;
        error_log stderr;
        events {}
        http {
        opentelemetry_config empty;
        }
        daemon off;
        EOF
        nginx -T 2>&1 | grep "Missing required exporter field"
    - uses: test/tw/ldd-check
    - name: Test file capabilities
      runs: |
        getcap /usr/bin/nginx-ingress-controller | cut -d ' ' -f2 | grep -q -E '^cap_net_bind_service=ep$'
        getcap /usr/bin/nginx | cut -d ' ' -f2 | grep -q -E '^cap_net_bind_service=ep$'
    - name: Run KwoK
      uses: test/kwok/cluster
    - name: Check controller logs
      uses: test/daemon-check-output
      with:
        start: |
          nginx-ingress-controller --kubeconfig ~/.kube/config
        timeout: 30
        expected_output: |
          NGINX Ingress controller
          Release:       controller-v${{package.version}}
          nginx version: nginx/${{vars.NGINX_VERSION}}
          Running in Kubernetes cluster<|MERGE_RESOLUTION|>--- conflicted
+++ resolved
@@ -3,11 +3,7 @@
   name: ingress-nginx-controller-1.13
   version: "1.13.3"
   # There are manual changes to review between each package update. See 'vars:' section.
-<<<<<<< HEAD
-  epoch: 3
-=======
-  epoch: 0
->>>>>>> 6918e361
+  epoch: 1
   description: "Ingress-NGINX Controller for Kubernetes"
   copyright:
     - license: Apache-2.0
