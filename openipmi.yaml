--- conflicted
+++ resolved
@@ -1,12 +1,7 @@
 package:
   name: openipmi
-<<<<<<< HEAD
   version: 2.0.35
   epoch: 0
-=======
-  version: 2.0.34
-  epoch: 1
->>>>>>> 1ec68859
   description: IPMI (Intelligent Platform Management Interface) library and tools
   copyright:
     - license: LGPL-2.0-or-later AND GPL-2.0-or-later OR BSD-3-Clause
