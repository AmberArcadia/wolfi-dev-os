package:
  name: openssf-compiler-options
  version: 20240627
<<<<<<< HEAD
  epoch: 28
=======
  epoch: 29
>>>>>>> 68bbe26d
  description: "Compiler Options Hardening Guide for C and C++"
  url: https://best.openssf.org/Compiler-Hardening-Guides/Compiler-Options-Hardening-Guide-for-C-and-C++.html
  copyright:
    - license: CC-BY-4.0

vars:
<<<<<<< HEAD
  clang-major-versions: 14 15 16 17 18 19 20 21
=======
  clang-major-versions: 15 16 17 18 19 20
>>>>>>> 68bbe26d
  gcc-major-versions: 11 12 13 14 15

environment:
  contents:
    packages:
      - busybox

pipeline:
  - name: Install
    runs: |
      mkdir -p "${{targets.destdir}}"
      cp -r etc usr "${{targets.destdir}}"
      for i in ${{vars.clang-major-versions}}; do
        ln -s clang "${{targets.destdir}}"/etc/clang-$i
      done
      cd ${{targets.destdir}}/usr/local/bin
      ln -s gcc-wrapper cc
      ln -s gcc-wrapper cpp
      for suffix in ${{vars.gcc-major-versions}}; do
        ln -s gcc-wrapper cpp-$suffix
      done
      for app in c++ g++ gcc; do
        ln -s gcc-wrapper $app
        ln -s gcc-wrapper ${{host.triplet.gnu}}-$app
        for suffix in ${{vars.gcc-major-versions}}; do
          ln -s gcc-wrapper $app-$suffix
          ln -s gcc-wrapper ${{host.triplet.gnu}}-$app-$suffix
        done
      done

test:
  environment:
    contents:
      packages:
        - clang-20
        - gcc
        - gcc-11
        - gcc-12
        - gcc-13
        - gcc-14
  pipeline:
    - uses: test/compiler/hardening-check
      with:
        cc: clang-20
    - uses: test/compiler/hardening-check
      with:
        cc: gcc
    - uses: test/compiler/hardening-check
      with:
        cc: gcc-11
    - uses: test/compiler/hardening-check
      with:
        cc: gcc-12
    - uses: test/compiler/hardening-check
      with:
        cc: gcc-13
    - uses: test/compiler/hardening-check
      with:
        cc: gcc-14
    - name: Ensure gcc_s is linked
      runs: |
        touch foo.c
        gcc -v foo.c &>stderr.log || true
        grep gcc_s stderr.log
    - name: Ensure etc specfile is used
      runs: |
        touch /etc/gcc_spec_file
        gcc -v 2>&1 | grep "/etc/gcc_spec_file"
        rm /etc/gcc_spec_file
    - name: Ensure GCC_SPEC_FILE is used over "/etc/gcc_spec_file"
      runs: |
        touch /etc/gcc_spec_file
        GCC_SPEC_FILE="/dev/null" gcc -v 2>&1 | grep "/dev/null"
        rm /etc/gcc_spec_file

update:
  enabled: false<|MERGE_RESOLUTION|>--- conflicted
+++ resolved
@@ -1,22 +1,14 @@
 package:
   name: openssf-compiler-options
   version: 20240627
-<<<<<<< HEAD
-  epoch: 28
-=======
-  epoch: 29
->>>>>>> 68bbe26d
+  epoch: 30
   description: "Compiler Options Hardening Guide for C and C++"
   url: https://best.openssf.org/Compiler-Hardening-Guides/Compiler-Options-Hardening-Guide-for-C-and-C++.html
   copyright:
     - license: CC-BY-4.0
 
 vars:
-<<<<<<< HEAD
-  clang-major-versions: 14 15 16 17 18 19 20 21
-=======
-  clang-major-versions: 15 16 17 18 19 20
->>>>>>> 68bbe26d
+  clang-major-versions: 15 16 17 18 19 20 21
   gcc-major-versions: 11 12 13 14 15
 
 environment:
