package:
  name: airflow-3
<<<<<<< HEAD
  version: "3.0.3"
  epoch: 5
=======
  version: "3.0.4"
  epoch: 0
>>>>>>> e65df5c4
  description: Platform to programmatically author, schedule, and monitor workflows
  options:
    #  There is a dependency on libarrow.so although it
    #  is provided in the virtual environment. Enabling no-depends
    #  works around this
    no-depends: true
  dependencies:
    runtime:
      - coreutils # numfmt is required
      - graphviz
      - keyutils # mysql provider requires libkeyutils.so.1
      - libudev # for libudev.so.1
      - mariadb-connector-c # for libmariadb.so.3
      - merged-usrsbin
      - netcat-openbsd # nc is required
      - posix-libc-utils # genconf is required
      - py${{vars.py-version}}-packaging # Airflow uses this at runtime for config loading
      - python-${{vars.py-version}}
      - tzdata
      - unixodbc
      - wolfi-baselayout
    provides:
      - airflow=${{package.full-version}}
  copyright:
    - license: Apache-2.0

vars:
  # As of now (2025/04/28), airflow is primarily available for python 3.12 and will break for python 3.13
  # For ref: https://airflow.apache.org/blog/airflow-2.9.0
  py-version: 3.12
  # This list is based on providers that were part of the 2.x version of this package, as well as manually added dependencies
  # to ensure we're building dependent providers too (not pulling from PyPi). This is an ordered list.
  # Use / as a separator
  providers: "standard amazon sqlite imap smtp ftp fab http celery cncf/kubernetes docker elasticsearch google grpc hashicorp microsoft/azure mysql odbc openlineage postgres redis sendgrid sftp slack snowflake ssh"

var-transforms:
  - from: ${{vars.providers}}
    match: "/"
    replace: "-"
    to: providers-with-dash
  - from: ${{package.version}}
    match: ^(\d+)\.\d+\.\d+$
    replace: "$1"
    to: major-version

environment:
  contents:
    packages:
      - build-base
      - cargo-auditable
      - findutils
      - gcc
      - glibc-dev
      - glibc-locales
      - graphviz
      - localedef
      - mariadb-connector-c-dev
      - mariadb-dev
      - nodejs
      - npm
      - pkgconf-dev
      - pnpm
      - postgresql-dev
      - py${{vars.py-version}}-build-bin
      - py${{vars.py-version}}-pip
      - py${{vars.py-version}}-xmlsec
      - python-${{vars.py-version}}
      - python-${{vars.py-version}}-dev
      - rust
      - uv
      - wget
      - wolfi-base
      - xmlsec-dev
      - xmlsec-openssl
      - yarn

pipeline:
  - uses: git-checkout
    with:
      repository: https://github.com/apache/airflow
      tag: ${{package.version}}
      expected-commit: 367d8680af355b492f256ab86aa738f9ee292f2f

  - uses: patch
    with:
      patches: |
        0001-airflow-provider-slack-avoid-secret-false-positive.patch

  - working-directory: ./airflow-core/src/airflow/ui
    runs: |
      # front-end build
      yarn install --frozen-lockfile
      # Update BrowsersList regularly: https://github.com/browserslist/update-db#readme
      npx update-browserslist-db@latest
      yarn run build
      rm -rf node_modules

  - name: "Build and install the main package"
    runs: |
      # requires EPOCH to be later that 1980
      export SOURCE_DATE_EPOCH=315532800

      # To install mysqlclient wheel
      export MYSQLCLIENT_CFLAGS=`mysql_config --cflags`

      python${{vars.py-version}} -m build --wheel
      # We need to use uv to avoid `resolution to deep` errors`
      uv pip install --verbose --upgrade --resolution highest --prefix=${{targets.contextdir}}/opt/airflow dist/*.whl

      # We need to add this additionally  because graphviz is an optional dependency https://github.com/apache/airflow/blob/d2c9563605ca6d3dc40ec0fc2fe6853c86641441/airflow-core/pyproject.toml#L157
      uv pip install --verbose --upgrade --prefix=${{targets.contextdir}}/opt/airflow graphviz

      # CVE-2025-50181 CVE-2025-50182
      uv pip install --verbose --upgrade --prefix=${{targets.contextdir}}/opt/airflow urllib3==2.5.0

      # GHSA-9548-qrrj-x5pj
      uv pip install --verbose --upgrade --prefix=${{targets.contextdir}}/opt/airflow aiohttp==3.12.14

      # GHSA-2c2j-9gv5-cj73
      uv pip install --verbose --upgrade --prefix=${{targets.contextdir}}/opt/airflow starlette==0.47.2

  - name: "Build and install the additional provider packages"
    runs: |
      # By default, the airflow celery provider is not built, but running the upstream helm chart requires it
      # There are a few others we want to include by default as well

      cd providers
      for pkg in ${{vars.providers}}; do
        cd "$pkg"

        # Python will sometimes pull a 2.x airflow version, we do not want this.
        if [[ "$pkg" == "celery" ]]; then
            sed -i 's/"apache-airflow>=2.9.0"/"apache-airflow==${{package.version}}"/' pyproject.toml
        fi

        # apache-airflow-providers-mysql links against libcrypto.so.1.1 on arm64, and does not provide the
        # necessary source files to rebuild the package for arm against libcrypto3 (like the x86 version is),
        # so instead we'll just make sure the provider dependency that does this (mysqlclient) is removed,
        # and we only use mysql-connector-python instead.
        if [[ "$pkg" == "mysql" ]]; then
          if [[ "${{build.arch}}" == "aarch64" ]]; then
            sed -i '/mysql-connector-python>=/d' pyproject.toml
          fi
        fi

        # Build and install the wheel
        python${{vars.py-version}} -m build --wheel
        uv pip install --verbose --upgrade --resolution highest --prefix=${{targets.contextdir}}/opt/airflow dist/*.whl
        cd -
      done

  - name: "bump snowflake provider to remediate CVE-2025-50213"
    runs: |
      uv pip install --verbose --upgrade --prefix=${{targets.contextdir}}/opt/airflow apache-airflow-providers-snowflake>=6.4.0

  # Flask >2.2.5 is not supported. Using Flask > 2.2.5 causes the same issue
  # as the one documented here:
  # - https://github.com/spec-first/connexion/issues/1699#issuecomment-1524042812
  # Upstream is working on supporting Flask 2.2.5+, as documented in the issue
  # and PR below:
  # - https://github.com/apache/airflow/issues/52509
  # - https://github.com/apache/airflow/pull/50960
  - name: "Downgrade Flask 2.2.5"
    runs: |
      uv pip install --verbose --upgrade --prefix=${{targets.contextdir}}/opt/airflow Flask==2.2.5

  - runs: find . -name '__pycache__' -exec rm -rf {} +

  - name: "Remove litellm log file that generates secret alerts from trivy"
    runs: |
      find ${{targets.contextdir}}/opt/airflow/lib/python${{vars.py-version}} -name 'litellm.log' -exec rm -f {} +

  - name: "Replace hooks.slack.com with something obviously not hooks.slack.com to avoid secret alert from trivy"
    runs: |
      find ${{targets.contextdir}}/opt/airflow/lib/python${{vars.py-version}}/site-packages/litellm -name _types.py -exec sed -i "s/hooks.slack.com/nothooks.slack.com/g" {} +

  - runs: |
      chmod 0644 ${{targets.contextdir}}/opt/airflow/.lock

      mkdir -p ${{targets.destdir}}/opt/airflow/dags
      mkdir -p ${{targets.destdir}}/opt/airflow/logs
      mkdir -p ${{targets.destdir}}/scripts/docker

      # The first time you run Airflow, it will create a file called `airflow.cfg` in
      # `$AIRFLOW_HOME` directory
      # However, for production case it is advised to generate the configuration
      export PYTHONPATH=${{targets.contextdir}}/opt/airflow:${{targets.contextdir}}/opt/airflow/lib/python${{vars.py-version}}/site-packages
      export PATH=${{targets.contextdir}}/opt/airflow/bin:$PATH

      ${{targets.destdir}}/opt/airflow/bin/airflow config list --defaults > ${{targets.destdir}}/"airflow.cfg"

      cp airflow-core/src/airflow/config_templates/default_webserver_config.py ${{targets.contextdir}}/

      install -Dm755 scripts/docker/entrypoint_prod.sh ${{targets.destdir}}/entrypoint
      install -Dm755 scripts/docker/clean-logs.sh ${{targets.destdir}}/clean-logs
      install -Dm755 scripts/docker/airflow-scheduler-autorestart.sh ${{targets.destdir}}/airflow-scheduler-autorestart
      install -Dm755 scripts/docker/* ${{targets.destdir}}/scripts/docker

subpackages:
  - name: ${{package.name}}-compat
    dependencies:
      runtime:
        - ${{package.name}}
        - merged-usrsbin
        - wolfi-baselayout
      provides:
        - airflow-compat=${{package.full-version}}
    pipeline:
      - runs: |
          # Symlink libstdc++ from usr/lib to /usr/lib/$(uname -m)-linux-gnu/
          mkdir -p ${{targets.subpkgdir}}/usr/lib/$(uname -m)-linux-gnu
          ln -sf /usr/lib/libstdc++.so.6 ${{targets.subpkgdir}}/usr/lib/$(uname -m)-linux-gnu/

  - name: ${{package.name}}-bitnami-compat
    dependencies:
      runtime:
        - ${{package.name}}
        - bash
        - busybox
        - coreutils
        - ini-file
        - merged-usrsbin
        - wait-for-port
        - wolfi-baselayout
      provides:
        - airflow-bitnami-compat=${{package.full-version}}
    description: "Compatibility package for Bitnami's Airflow image"
    pipeline:
      - uses: bitnami/compat
        with:
          image: airflow
          version-path: 3/debian-12
      - runs: |
          mkdir -p ${{targets.subpkgdir}}/opt/bitnami
          ln -sf /opt/airflow ${{targets.subpkgdir}}/opt/bitnami
          mkdir -p ${{targets.subpkgdir}}/opt/airflow/venv
          chmod g+rwX ${{targets.subpkgdir}}/opt/bitnami
          ln -sf /opt/airflow/lib /opt/airflow/bin ${{targets.subpkgdir}}/opt/airflow/venv
          mkdir -p ${{targets.subpkgdir}}/opt/airflow/bin
          touch ${{targets.subpkgdir}}/opt/airflow/bin/activate
          chmod 0755 ${{targets.subpkgdir}}/opt/airflow/bin/activate
          find ${{targets.subpkgdir}}/opt/bitnami/scripts -type f -exec sed -i 's|/opt/bitnami/scripts/|${{targets.subpkgdir}}/opt/bitnami/scripts/|g' {} +
          sed -i 's/-g "root"//g' ${{targets.subpkgdir}}/opt/bitnami/scripts/airflow/postunpack.sh
          #  bitnami renamed the script
          sed -i 's/locale-gen/localedef -i en_US -f UTF-8 en_US.UTF-8/g' ${{targets.subpkgdir}}/opt/bitnami/scripts/locales/generate-locales.sh
          ${{targets.subpkgdir}}/opt/bitnami/scripts/airflow/postunpack.sh
          ${{targets.subpkgdir}}/opt/bitnami/scripts/locales/generate-locales.sh
          find ${{targets.contextdir}}/opt/bitnami -type f -exec sed -E 's#${{targets.contextdir}}##g' -i {} \;
          sed -i '/if ! am_i_root && \[\[ -e "$LIBNSS_WRAPPER_PATH" \]\]; then/,/fi/d' ${{targets.subpkgdir}}/opt/bitnami/scripts/airflow/entrypoint.sh

  - name: ${{package.name}}-iamguarded-compat
    dependencies:
      runtime:
        - ${{package.name}}
        - bash
        - busybox
        - coreutils
        - ini-file
        - wait-for-port
        - wolfi-baselayout
      provides:
        - airflow-iamguarded-compat=${{package.full-version}}
    description: "Iamguarded compat for Airflow"
    pipeline:
      - uses: iamguarded/build-compat
        with:
          package: airflow
          version: ${{vars.major-version}}
      - runs: |
          mkdir -p /opt/iamguarded
          ln -sf /opt/airflow /opt/iamguarded
          mkdir -p ${{targets.contextdir}}/opt/airflow/venv
          chmod g+rwX /opt/iamguarded
          ln -sf /opt/airflow/lib /opt/airflow/bin ${{targets.contextdir}}/opt/airflow/venv
          mkdir -p ${{targets.contextdir}}/opt/airflow/bin
          touch ${{targets.contextdir}}/opt/airflow/bin/activate
          chmod 0755 ${{targets.contextdir}}/opt/airflow/bin/activate

          # fix find invocations in scripts to allow copying configuration files
          sed -i -E 's#find "\$AIRFLOW_BASE_DIR"#find "\$AIRFLOW_BASE_DIR/"#g' /opt/iamguarded/scripts/*.sh

          # prevent certain changes as compat is using symlink
          sed -i -E 's/configure_permissions_ownership "|ensure_dir_exists "|chmod -R g\+rwX "\$AIRFLOW_BASE_DIR"/true ; # \0/' \
            /opt/iamguarded/scripts/airflow/postunpack.sh

          sed -i 's/locale-gen/localedef -i en_US -f UTF-8 en_US.UTF-8/g' /opt/iamguarded/scripts/locales/generate-locales.sh

          bash -x /opt/iamguarded/scripts/airflow/postunpack.sh
          bash -x /opt/iamguarded/scripts/locales/generate-locales.sh
          sed -i '/if ! am_i_root && \[\[ -e "$LIBNSS_WRAPPER_PATH" \]\]; then/,/fi/d' /opt/iamguarded/scripts/airflow/entrypoint.sh
      - uses: iamguarded/finalize-compat
        with:
          package: airflow
          version: ${{vars.major-version}}
    test:
      environment:
        accounts:
          groups:
            - groupname: airflow
              gid: 1001
          users:
            - username: airflow
              gid: 1001
              uid: 1001
          run-as: 0
        contents:
          packages:
            - ${{package.name}}
            - sudo
      pipeline:
        - uses: iamguarded/test-compat
          with:
            package: airflow
            version: ${{vars.major-version}}
        - working-directory: /
          pipeline:
            - name: "Launch the entrypoint / run scripts"
              uses: test/daemon-check-output
              with:
                setup: |
                  chown 1001:1001 -fR /opt/airflow
                  mkdir -p /opt/airflow/tmp /opt/airflow/dags
                start: |
                  sudo -uairflow -E env PYTHONUSERBASE=/opt/airflow AIRFLOW_HOME=/opt/airflow PATH=/opt/iamguarded/airflow/bin:$PATH /opt/iamguarded/scripts/airflow/entrypoint.sh /opt/iamguarded/scripts/airflow/run.sh
                timeout: 60
                expected_output: |
                  Initializing Airflow
                  Configuring Airflow URL

update:
  enabled: true
  ignore-regex-patterns:
    - 'rc\d+$'
    - 'helm-chart*'
  github:
    identifier: apache/airflow
    tag-filter-prefix: 3.

test:
  environment:
    contents:
      packages:
        - py${{vars.py-version}}-pip
  pipeline:
    - name: "Ensure no airflow 2.x components are pulled in by mistake"
      runs: |
        pip list --path=/opt/airflow/lib/python${{vars.py-version}}/site-packages/ | grep airflow
        ls -lah /opt/airflow/lib/python${{vars.py-version}}/site-packages/

        # A known bad file example: apache_airflow-2.10.5.dist-info
        if ls -1 /opt/airflow/lib/python${{vars.py-version}}/site-packages | grep -q "apache_airflow-2.*.dist-info"; then
            echo "Error: apache_airflow-2.* file(s) found! Please diagnose"
            exit 1
        fi
    - name: "Test Python package import and version"
      runs: |
        export PATH=/opt/airflow/bin:$PATH
        export PYTHONPATH=/opt/airflow/lib/python${{vars.py-version}}/site-packages
        HOME=/home/build airflow version | grep ${{package.version}}
        python${{vars.py-version}} -c "import airflow"
    - name: "Test Flask is at the supported version"
      runs: |
        set -e
        export PYTHONPATH=/opt/airflow/lib/python${{vars.py-version}}/site-packages
        python -c "from flask.json import JSONEncoder"
    - name: "List providers"
      runs: |
        export PATH=/opt/airflow/bin:$PATH
        export PYTHONPATH=/opt/airflow/lib/python${{vars.py-version}}/site-packages

        PROVIDERS_LIST=$(airflow providers list)
        echo $PROVIDERS_LIST

        # Use - as a separator
        for pkg in ${{vars.providers-with-dash}}; do
          echo $PROVIDERS_LIST | grep "apache-airflow-providers-$pkg"
        done
    - name: "Load and test a DAG"
      runs: |
        # Set environment variables
        export PATH=/opt/airflow/bin:$PATH
        export PYTHONUSERBASE=/opt/airflow
        export AIRFLOW_HOME=/opt/airflow

        # Prevents warnings about example dags not being in the right place under /opt/airflow
        # This is expected as we intentionally put them under /home/airflow, and we use our own test dag
        export AIRFLOW__CORE__LOAD_EXAMPLES=False

        # Initialize Airflow database
        airflow db migrate

        # Create and test a simple DAG
        echo "Creating and testing a simple DAG..."
        mkdir -p /opt/airflow/dags
        cat <<EOF > /opt/airflow/dags/test_dag.py
        from airflow import DAG
        from airflow.operators.bash import BashOperator
        from datetime import datetime

        with DAG("test_dag", start_date=datetime(2024, 1, 1), schedule=None) as dag:
            task = BashOperator(
                task_id="test_task",
                bash_command="echo Hello World!"
            )
        EOF

        # Reload the db
        airflow dags reserialize

        # List DAGs
        airflow dags list | grep test_dag || (echo "DAG not found!" && exit 1)

        # Test Task Execution in DAG
        airflow tasks test test_dag test_task 2024-01-01 || (echo "Task execution failed!" && exit 1)
    - uses: test/tw/ldd-check<|MERGE_RESOLUTION|>--- conflicted
+++ resolved
@@ -1,12 +1,7 @@
 package:
   name: airflow-3
-<<<<<<< HEAD
-  version: "3.0.3"
-  epoch: 5
-=======
   version: "3.0.4"
-  epoch: 0
->>>>>>> e65df5c4
+  epoch: 1
   description: Platform to programmatically author, schedule, and monitor workflows
   options:
     #  There is a dependency on libarrow.so although it
