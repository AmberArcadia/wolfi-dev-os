package:
  name: ruby3.2-bundler
  version: 2.4.7
<<<<<<< HEAD
  epoch: 2
  description: Manage an application's gem dependencies
  target-architecture:
    - all
  copyright:
    - paths:
        - '*'
      attestation: TODO
      license: MIT
=======
  epoch: 1
  description: "Manage an application's gem dependencies"
  copyright:
    - license: MIT
>>>>>>> 355c4ba3
  dependencies:
    runtime:
      - ruby-3.2

environment:
  contents:
    packages:
      - ca-certificates-bundle
      - build-base
      - busybox
      - bash
      - ruby-3.2
      - ruby-3.2-dev

vars:
  gem: bundler

pipeline:
  - uses: fetch
    with:
      expected-sha256: 78b91bb1dee3814e9de8e3a6d80619d599ed024cfe02eed9c66679851d808f45
      uri: https://github.com/rubygems/rubygems/archive/bundler-v${{package.version}}.tar.gz

  - working-directory: ${{vars.gem}}
    pipeline:
      - uses: ruby/build
        with:
          gem: ${{vars.gem}}
      - uses: ruby/install
        with:
          gem: ${{vars.gem}}
          version: ${{package.version}}
      - uses: ruby/clean
      - name: build-docs-clean
        runs: |
          export INSTALL_DIR=${{targets.destdir}}/$(ruby -e 'puts Gem.default_dir')
          for n in 1 5; do
            mkdir -p "${{targets.destdir}}"/usr/share/man/man$n
            mv "$INSTALL_DIR"/gems/bundler-${{package.version}}/lib/bundler/man/*.$n "${{targets.destdir}}"/usr/share/man/man$n/
          done

          rm -rf "$INSTALL_DIR"/cache \
                 "$INSTALL_DIR"/build_info \
                 "$INSTALL_DIR"/doc \
                 "$INSTALL_DIR"/gems/bundler-${{package.version}}/man \
                 "$INSTALL_DIR"/gems/bundler-${{package.version}}/*.md

subpackages:
  - name: ruby3.2-bundler-doc
    pipeline:
      - uses: split/manpages
    description: ruby-bundler documentation<|MERGE_RESOLUTION|>--- conflicted
+++ resolved
@@ -1,22 +1,10 @@
 package:
   name: ruby3.2-bundler
   version: 2.4.7
-<<<<<<< HEAD
   epoch: 2
-  description: Manage an application's gem dependencies
-  target-architecture:
-    - all
-  copyright:
-    - paths:
-        - '*'
-      attestation: TODO
-      license: MIT
-=======
-  epoch: 1
   description: "Manage an application's gem dependencies"
   copyright:
     - license: MIT
->>>>>>> 355c4ba3
   dependencies:
     runtime:
       - ruby-3.2
