--- conflicted
+++ resolved
@@ -1,12 +1,7 @@
 package:
   name: fribidi
-<<<<<<< HEAD
-  version: 1.0.14
+  version: 1.0.15
   epoch: 1
-=======
-  version: 1.0.15
-  epoch: 0
->>>>>>> 37069dc3
   description: Free Implementation of the Unicode Bidirectional Algorithm
   copyright:
     - license: LGPL-2.0-or-later
