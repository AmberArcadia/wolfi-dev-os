patches:
    - groupId: org.apache.kafka
      artifactId: kafka-clients
      version: 3.7.1
    - groupId: spring-ldap-core
      artifactId: spring-ldap-core
      version: 3.2.8
<<<<<<< HEAD
    - groupId: ch.qos.logback
      artifactId: logback-core
      version: 1.15.13
=======
    - groupId: org.apache.mina
      artifactId: mina-core
      version: 2.2.4
>>>>>>> 58edb0f0
<|MERGE_RESOLUTION|>--- conflicted
+++ resolved
@@ -5,12 +5,9 @@
     - groupId: spring-ldap-core
       artifactId: spring-ldap-core
       version: 3.2.8
-<<<<<<< HEAD
-    - groupId: ch.qos.logback
-      artifactId: logback-core
-      version: 1.15.13
-=======
     - groupId: org.apache.mina
       artifactId: mina-core
       version: 2.2.4
->>>>>>> 58edb0f0
+    - groupId: ch.qos.logback
+      artifactId: logback-core
+      version: 1.15.13