package:
  name: trivy-operator
  version: "0.29.0"
<<<<<<< HEAD
  epoch: 2
=======
  epoch: 2 # GHSA-cgrx-mc8f-2prm
>>>>>>> b0dda9e4
  description: "Kubernetes-native security toolkit that finds and reports vulnerabilities and misconfigurations"
  copyright:
    - license: Apache-2.0

pipeline:
  - uses: git-checkout
    with:
      repository: https://github.com/aquasecurity/trivy-operator
      tag: v${{package.version}}
      expected-commit: c8b31d9428fe730da7f306e43abc45c3de904c94

  - uses: go/bump
    with:
      deps: |-
        github.com/opencontainers/selinux@v1.13.0
<<<<<<< HEAD
        github.com/containerd/containerd@v1.7.29
        github.com/containerd/containerd/v2@v2.1.5
=======
>>>>>>> b0dda9e4

  - uses: go/build
    with:
      packages: "./cmd/trivy-operator"
      output: trivy-operator
      ldflags: |-
        -X main.version=${{package.version}}
        -X main.commit=$(git rev-parse HEAD)
        -X main.date=$(date -u -d "@$SOURCE_DATE_EPOCH" +"%Y-%m-%dT%H:%M:%SZ")

update:
  enabled: true
  github:
    identifier: aquasecurity/trivy-operator
    strip-prefix: v

test:
  environment:
    environment:
      OPERATOR_NAMESPACE: "trivy-system"
    contents:
      packages:
        - git
        - helm
  pipeline:
    - uses: test/kwok/cluster
    - name: Start operator daemon
      uses: test/daemon-check-output
      with:
        timeout: 60
        setup: |
          git clone --depth 1 --branch "v${{package.version}}" https://github.com/aquasecurity/trivy-operator.git

          helm upgrade --install trivy-operator ./trivy-operator/deploy/helm \
            --namespace "${OPERATOR_NAMESPACE}" \
            --create-namespace \
            --set="policiesBundle.tag=1"
        start: trivy-operator
        expected_output: |
          Starting operator
          Resolved install mode
          Watching all namespace<|MERGE_RESOLUTION|>--- conflicted
+++ resolved
@@ -1,11 +1,7 @@
 package:
   name: trivy-operator
   version: "0.29.0"
-<<<<<<< HEAD
-  epoch: 2
-=======
-  epoch: 2 # GHSA-cgrx-mc8f-2prm
->>>>>>> b0dda9e4
+  epoch: 3
   description: "Kubernetes-native security toolkit that finds and reports vulnerabilities and misconfigurations"
   copyright:
     - license: Apache-2.0
@@ -21,11 +17,8 @@
     with:
       deps: |-
         github.com/opencontainers/selinux@v1.13.0
-<<<<<<< HEAD
         github.com/containerd/containerd@v1.7.29
         github.com/containerd/containerd/v2@v2.1.5
-=======
->>>>>>> b0dda9e4
 
   - uses: go/build
     with:
