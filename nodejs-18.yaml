package:
  name: nodejs-18
<<<<<<< HEAD
  version: 18.19.1
  epoch: 1
=======
  version: 18.20.0
  epoch: 0
>>>>>>> 3b54ea72
  description: "JavaScript runtime built on V8 engine - LTS version"
  copyright:
    - license: MIT
  dependencies:
    provides:
      - nodejs=${{package.full-version}}
      - nodejs-lts=18

environment:
  contents:
    packages:
      - brotli-dev
      - build-base
      - busybox
      - c-ares-dev
      - ca-certificates-bundle
      - icu-dev
      - libuv-dev
      - linux-headers
      - nghttp2-dev
      - openssl-dev
      - py3-jinja2
      - py3-setuptools
      - python3
      - samurai
      - wolfi-base
      - zlib-dev

pipeline:
  - uses: fetch
    with:
      uri: https://nodejs.org/dist/v${{package.version}}/node-v${{package.version}}.tar.gz
      expected-sha256: 6961be205e1f88272fbcfced2d07febf2a708fc1f2aa8fac5f383448d900da92

  - name: Configure and build
    runs: |
      # Add defines recommended in libuv readme.
      common_flags="-D_LARGEFILE_SOURCE -D_FILE_OFFSET_BITS=64"

      # Compiling with O2 instead of Os increases binary size by ~10%
      # (53.1 MiB -> 58.6 MiB), but also increases performance by ~20%
      # according to v8/web-tooling-benchmark. Node.js is quite huge anyway;
      # there are better options for size constrained environments.
      export CFLAGS="${CFLAGS/-Os/-O2} $common_flags"
      export CXXFLAGS="${CXXFLAGS/-Os/-O2} $common_flags"
      export CPPFLAGS="${CPPFLAGS/-Os/-O2} $common_flags"
      python3 configure.py --prefix=/usr \
        --shared-brotli \
        --shared-zlib \
        --shared-openssl \
        --shared-cares \
        --shared-nghttp2 \
        --shared-libuv \
        --ninja \
        --openssl-use-def-ca-store \
        --with-icu-default-data-dir=$(icu-config --icudatadir) \
        --with-intl=system-icu \
        --openssl-conf-name=openssl_conf \
        --without-corepack

        make BUILDTYPE=Release -j$(nproc)

  - uses: autoconf/make

  - uses: autoconf/make-install

  - runs: |
      make DESTDIR="$${{targets.destdir}}" install

  - uses: strip

  # Get rid of the bundled npm, we don't need it.
  - runs: |
      rm -rf "${{targets.destdir}}"/usr/lib/node_modules
      rm "${{targets.destdir}}"/usr/bin/npm
      rm "${{targets.destdir}}"/usr/bin/npx

update:
  enabled: true
  github:
    identifier: nodejs/node
    strip-prefix: v
    use-tag: true
    tag-filter: v18.

test:
  pipeline:
    - runs: |
        node --version | grep ${{package.version}}<|MERGE_RESOLUTION|>--- conflicted
+++ resolved
@@ -1,12 +1,7 @@
 package:
   name: nodejs-18
-<<<<<<< HEAD
-  version: 18.19.1
+  version: 18.20.0
   epoch: 1
-=======
-  version: 18.20.0
-  epoch: 0
->>>>>>> 3b54ea72
   description: "JavaScript runtime built on V8 engine - LTS version"
   copyright:
     - license: MIT
