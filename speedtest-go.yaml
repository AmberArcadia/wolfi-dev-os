--- conflicted
+++ resolved
@@ -1,12 +1,7 @@
 package:
   name: speedtest-go
-<<<<<<< HEAD
-  version: 1.7.2
-  epoch: 1
-=======
   version: 1.7.5
   epoch: 0
->>>>>>> 85537dc7
   description: CLI and Go API to Test Internet Speed using speedtest.net
   copyright:
     - license: MIT
