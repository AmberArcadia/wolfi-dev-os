package:
  name: golangci-lint
<<<<<<< HEAD
  version: "2.0.0"
  epoch: 1
=======
  version: "2.0.1"
  epoch: 0
>>>>>>> 4f84d5af
  description: Fast linters Runner for Go
  copyright:
    - license: GPL-3.0
  dependencies:
    runtime:
      - diffutils

environment:
  contents:
    packages:
      - build-base
      - busybox
      - ca-certificates-bundle
      - go

pipeline:
  - uses: git-checkout
    with:
      repository: https://github.com/golangci/golangci-lint
      tag: v${{package.version}}
      expected-commit: e8927ce25c6178656a803d1edf35c9f3abf384ac

  - runs: |
      make build
      mkdir -p ${{targets.destdir}}/usr/bin/
      cp ./golangci-lint ${{targets.destdir}}/usr/bin/golangci-lint

  - uses: strip

update:
  enabled: true
  github:
    identifier: golangci/golangci-lint
    strip-prefix: v

test:
  environment:
    contents:
      packages:
        - bash
        - go
        - git
  pipeline:
    - name: "Verify basic commands and version"
      runs: |
        golangci-lint --version
        golangci-lint --help
    - name: "Test linting identifies issues (expected failure)"
      runs: |
        mkdir test-project
        cd test-project
        go mod init example.com/test

        # Create test file with intentional issues
        cat > main.go << 'EOF'
        package main

        func main() {
            var unused string  // Intentional unused variable
            println("Hello")
        }
        EOF

        # Run linter - should exit with non-zero code
        if golangci-lint run; then
          echo "Expected linter to fail due to unused variable"
          exit 1
        fi
    - name: "Test linting passes on clean code"
      runs: |
        cd test-project
        # Create clean test file
        cat > clean.go << 'EOF'
        package main

        func main() {
            println("Hello")
        }
        EOF

        # Should pass
        golangci-lint run clean.go
    - name: "Test specific linter enablement with expected issues"
      runs: |
        cd test-project
        # Should fail due to unused variable, but only if unused linter is enabled
        if golangci-lint run --disable-all --enable=unused main.go; then
          echo "Expected linter to fail with unused variable"
          exit 1
        fi<|MERGE_RESOLUTION|>--- conflicted
+++ resolved
@@ -1,12 +1,7 @@
 package:
   name: golangci-lint
-<<<<<<< HEAD
-  version: "2.0.0"
+  version: "2.0.1"
   epoch: 1
-=======
-  version: "2.0.1"
-  epoch: 0
->>>>>>> 4f84d5af
   description: Fast linters Runner for Go
   copyright:
     - license: GPL-3.0
