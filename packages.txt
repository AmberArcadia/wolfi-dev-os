# The list of packages to be built. The order matters.
# At some point, when ready, this should be replaced with `wolfictl text -t name .`
# non-standard source directories are provided by adding them separated by a comma,
# e.g.
# postgres-11,postgres
# lines beginning with # are ignored
gmp
mpfr
mpc
isl
zlib
flex
glibc
build-base
gcc
openssl
binutils
bison
etcd
pax-utils
texinfo
gzip
busybox
make
sed
mpdecimal
libffi
linux-headers
gdbm
grep
gawk
strace
file
expat
m4
bzip2
perl
ca-certificates
autoconf
automake
help2man
libtool
libsodium
patch
ncurses
pkgconf
readline
sqlite
xz
python-3.11
scdoc
linenoise
lua5.3
lua5.3-lzlib
luajit
lua5.4
apk-tools
wget
wolfi-keys
wolfi-baselayout
wolfi-base
hello-wolfi
oniguruma
jq
brotli
libev
c-ares
nghttp2
curl
attr
acl
coreutils
diffutils
findutils
procps
samurai
lz4
zstd
libarchive
libuv
rhash
cmake
py3-appdirs
py3-ordered-set
py3.11-setuptools
py3.10-setuptools
py3.10-installer
py3.11-installer
py3-tomli
py3-gpep517
py3-flit-core
py3-parsing
py3-packaging
py3-more-itertools
py3-pep517
py3-six
py3-retrying
py3-contextlib2
py3.11-pip
py3.10-pip
py3-docutils
py3-pygments
py3-magic
libedit
tiff
pcre2
git
bash
go-stage0
go-1.19
go-fips-1.19
go-1.20
go-fips-1.20
git-lfs
openssh
skalibs
execline
s6
libretls
grype
trivy
ruby-3.0
ruby-3.1
ruby-3.2
rust-stage0
http-parser
libssh2
libgit2
meson
wasi-libc
rust
deno
rustup
buck2
libcap
tree
bubblewrap
gperf
libpthread-stubs
libmd
libbsd
util-macros
xorgproto
libgpg-error
libgcrypt
libxml2
perl-test-pod
perl-yaml-syck
prometheus
libxslt
docbook-xml
xmlto
libxau
xtrans
libxdmcp
xcb-proto
libxcb
libx11
libxkb
libxext
libxrender
libxrandr
libxfixes
libxi
libxtst
rarian
check
libice
icu
py3-markupsafe
py3-jinja2
nano
nodejs-16
nodejs-18
nodejs-19
nodejs-20
yarn
libusb
libevent
dbus
libpaper
cups
alsa-lib
zip
libpng
freetype
fontconfig
giflib
libjpeg-turbo
lcms2
su-exec
llvm15
postgresql-11,postgresql
postgresql-12,postgresql
postgresql-13,postgresql
postgresql-14,postgresql
postgresql-15,postgresql
tzdata
maven-stage0
maven
tini
font-util
libfontenc
mkfontscale
encodings
ttf-dejavu
libmaxminddb
clang-15
cosign
yasm
crane
geoip
pcre
go-bindata
popt
rsync
zeromq
kubectl
regclient
libwebp
skopeo
llvm-libunwind
llvm-lld
mimalloc2
libtbb
mold
dumb-init
redis
redis-6.2
mailcap
php
composer
yaml
docker-credential-ecr-login
pwgen
mariadb-10.6,mariadb
mariadb-10.11,mariadb
wait-for-it
argon2
haproxy
vault
vault-k8s
vault-csi-provider
libunistring
gettext
libcap-ng
libseccomp
libeconf
zig
linux-pam
cython
util-linux
libsm
libxt
glib
jansson
msmtp
nasm
libxpm
dav1d
aom
libavif
erlang-25
erlang-26
elixir
rabbitmq-server
gd
py3-sphinx
heimdal
cyrus-sasl
e2fsprogs
unixodbc
cjson
libwebsockets
mosquitto
memcached
groff
db
openldap
ko
apko
melange
goreleaser
nerdctl
tkn
bom
libverto
keyutils
krb5-conf
krb5
libtirpc
rustls-ffi
spire-server
kustomize
alpine-keys
xcb-util
pixman
cairo
gobject-introspection
kmod
eudev
fuse3
libxft
graphite2
harfbuzz
fribidi
gc
tcl
tclx
tcl-tls
libxmu
libxaw
pango
guile
swig
graphviz
vala
libsecret
libtasn1
p11-kit
wayland
wayland-protocols
at-spi2-core
itstool
shared-mime-info
scorecard
libkcapi
libidn2
libksba
libassuan
npth
nettle
gnutls
gnupg
dnssec-root
dns-root-hints
protobuf
protobuf-c
fstrm
bind
py3-botocore
py3-asn1
py3-dateutil
py3-hatchling
py3-jmespath
py3-pathspec
py3-pluggy
py3-colorama
py3-rsa
py3-s3transfer
py3-urllib3
py3-yaml
nginx
python-3.10
aws-cli
helm
kubescape
s3cmd
kubevela
systemd
fluent-bit
sbom-scorecard
libaio
flux
flux-helm-controller
flux-source-controller
flux-notification-controller
flux-kustomize-controller
libunwind
userspace-rcu
lttng-ust
jemalloc
traefik
snappy
gitsign
kind
vim
policy-controller
syft
uutils
yq
delve
oras
step
netcat-openbsd
gnutar
dpkg
calicoctl
container-entrypoint
ruby3.0-bundler
ruby3.1-bundler
ruby3.2-bundler
ruby3.2-async-io
ruby3.2-cool.io
ruby3.2-fiber-local
ruby3.2-fluentd14
ruby3.2-fluentd15
ruby3.2-msgpack
ruby3.2-oj
ruby3.2-rexml
ruby3.2-serverengine
ruby3.2-sigdump
ruby3.2-strptime
ruby3.2-tzinfo-data
ruby3.2-tzinfo
ruby3.2-webrick
ruby3.2-async-http
ruby3.2-async-pool
ruby3.2-async
ruby3.2-console
ruby3.2-io-event
ruby3.2-protocol-http1
ruby3.2-protocol-http2
ruby3.2-protocol-http
ruby3.2-timers
ruby3.2-traces
ruby3.2-concurrent-ruby
ruby3.2-http_parser.rb
ruby3.2-protocol-hpack
ruby3.2-yajl-ruby
gomplate
dex
gradle-stage0
gradle-8
python-3.12
golangci-lint
doxygen
jbig2dec
dataplaneapi
rekor-cli
rekor-server
wasmtime
poetry
zot
terraform
prometheus-node-exporter
prometheus-alertmanager
prometheus-mysqld-exporter
socat
sbt-stage0
sbt
kafka
ctop
dhcping
grpcurl
slsa-verifier
iperf
iperf3
libmnl
libnet
libpcap
libssh
libnl3
fping
ethtool
iftop
tcpdump
nats-server
nats
nsc
json-c
opensearch-2
libmspack
libmilter
telegraf
bird
ipvsadm
ldns
dotnet-7
gtest
libpsl-native
powershell
clamav
py3-wheel
mercurial
mongo-tools
checkov
minio
mc
thanos
secrets-store-csi-driver-provider-gcp
secrets-store-csi-driver
cluster-autoscaler
rqlite
karpenter
kube-state-metrics
consul
sshpass
restic
libidn
tdb
mariadb-connector-c
libspf2
exim
prometheus-postgres-exporter
prometheus-elasticsearch-exporter
external-dns
metrics-server
k8s-sidecar
prometheus-config-reloader
prometheus-operator
envoy-ratelimit
logstash
ntpd-rs
trust-dns
unbound
numactl
zarf
go-md2man
lzo
runc
containerd
metacontroller
gcsfuse
argo-cd
conda
spark-operator
elfutils
libbpf
skaffold
google-cloud-sdk
task
ferretdb
boost
meilisearch
jaeger-agent
cortex
rpcsvc-proto
protoc-gen-go
influxd
influx
chartmuseum
protoc-gen-go-grpc
libtraceevent
libtracefs
asciidoc
asciidoctor
iniparser
ndctl
thin-provisioning-tools
libpfm
argo-workflows
dgraph
zfs
libnftnl
iptables
iproute2
cert-manager
exa
bat
vulkan-headers
vulkan-loader
lvm2
oauth2-proxy
step-ca
aws-ebs-csi-driver
libsolv
libnfnetlink
libnetfilter_conntrack
libnetfilter_cthelper
libnetfilter_queue
libnetfilter_cttimeout
terragrunt
conntrack-tools
memcached-exporter
osv-scanner
k3d
tailscale
ipfs
kpt
cue
weaviate
nvidia-device-plugin
external-secrets-operator
gcc-6
fastjar
java-common
java-gcj-compat
libxinerama
libxcomposite
libxcursor
gdk-pixbuf
perl-try-tiny
perl-encode-locale
perl-lwp-mediatypes
perl-clone
perl-uri
perl-http-date
perl-io-html
perl-http-message
perl-http-negotiate
perl-www-robotrules
perl-file-listing
perl-html-tagset
perl-html-parser
libxdamage
perl-net-http
perl-http-cookies
perl-libwww
perl-xml-parser
intltool
hicolor-icon-theme
gtk-doc
gtk-2.0
java-cacerts
openjdk-7
openjdk-8
openjdk-9
openjdk-10
openjdk-11
openjdk-12
openjdk-13
openjdk-14
openjdk-15
openjdk-16
openjdk-17
openjdk-18
openjdk-19
openjdk-20
bazel-5,bazel
bazel-6,bazel
envoy
jenkins
keycloak
zookeeper
aws-efs-csi-driver
prometheus-bind-exporter
clickhouse
pulumi
pulumi-kubernetes-operator
pulumi-language-dotnet
pulumi-language-java
pulumi-language-yaml
pulumi-watch
grpc-health-probe
prometheus-stackdriver-exporter
cadvisor
secrets-store-csi-driver-provider-azure
wazero
spicedb
configmap-reload
k8sgpt
kubernetes-dashboard
kubernetes-dashboard-metrics-scraper
buildkitd
nri-kubernetes
newrelic-infra-operator
newrelic-infrastructure-bundle
kine
aws-load-balancer-controller
cloudwatch-exporter
loki
ant
dotnet-6
keda
vertical-pod-autoscaler
cassandra
s2n-tls
aws-c-common
aws-c-sdkutils
aws-checksums
aws-c-cal
aws-c-compression
aws-c-io
aws-c-http
aws-c-auth
aws-c-s3
aws-c-mqtt
nri-prometheus
kube-bench
hugo
hugo-extended
dive
secrets-store-csi-driver-provider-aws
kubernetes-csi-external-attacher
kubernetes-csi-external-provisioner
kubernetes-csi-external-resizer
kubernetes-csi-external-snapshotter
kubernetes-csi-livenessprobe
kubernetes-csi-node-driver-registrar
paranoia
trust-manager
stakater-reloader
vt-cli
sysfsutils
wavefront-proxy
cluster-proportional-autoscaler
kubewatch
hey
k8sgpt-operator
newrelic-nri-kube-events
newrelic-fluent-bit-output
newrelic-infrastructure-agent
kaf
dask-gateway
http-echo
src
prometheus-redis-exporter
guac
kubernetes-ingress-defaultbackend
coredns
kube-downscaler
gatekeeper
cni-plugins
docker-credential-acr-env
flux-image-reflector-controller
kubeflow-jupyter-web-app
kubeflow-volumes-web-app
kaniko
flux-image-automation-controller
openai
lua-json4
haproxy-ingress
tigera-operator
newrelic-prometheus-configurator
prometheus-nats-exporter
docker-credential-gcr
kyverno
libapr
fq
mimalloc
ssdeep
opentracing-cpp
msgpack
datadog-cpp
yaml-cpp
zipkin-cpp
jaeger-cpp
lua-resty-core
lua-resty-upload
lua-resty-string
lua-resty-redis
lua-resty-memcached
lua-resty-lock
lua-resty-ipmatcher
lua-resty-http
lua-resty-global-throttle
lua-resty-dns
lua-resty-cookie
lua-resty-cache
lua-resty-balancer
lua-cjson
lmdb
libsrt
yajl
thanos-operator
crun
modsecurity
node-problem-detector
ingress-nginx
ingress-nginx-controller
tomcat
tomcat-native
cronie
nodetaint
rapidjson
kafkacat
cilium-cli
wireguard-tools
wireguard-go
acme.sh
librdkafka
caddy
httpie
cloudflared
libdbi
lighttpd
mdbook
libvncserver
ffmpeg
libdaemon
avahi
guacamole-server
proxysql
mozjs91
<<<<<<< HEAD
aerospike
=======
couchdb
>>>>>>> d5a8c537
gdb<|MERGE_RESOLUTION|>--- conflicted
+++ resolved
@@ -773,9 +773,6 @@
 guacamole-server
 proxysql
 mozjs91
-<<<<<<< HEAD
 aerospike
-=======
 couchdb
->>>>>>> d5a8c537
 gdb