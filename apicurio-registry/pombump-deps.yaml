--- conflicted
+++ resolved
@@ -1,5 +1,4 @@
 patches:
-<<<<<<< HEAD
   - groupId: io.netty
     artifactId: netty-handler
     version: 4.1.118.Final
@@ -8,33 +7,16 @@
     version: 4.1.118.Final
   - groupId: org.apache.kafka
     artifactId: kafka-clients
-    version: 3.7.1
+    version: 3.9.1
   - groupId: net.minidev
     artifactId: json-smart
     version: 2.5.2
   - groupId: io.quarkus.http
     artifactId: quarkus-http-core
     version: 5.3.4
-=======
-    - groupId: io.netty
-      artifactId: netty-handler
-      version: 4.1.118.Final
-    - groupId: io.netty
-      artifactId: netty-common
-      version: 4.1.118.Final
-    - groupId: org.apache.kafka
-      artifactId: kafka-clients
-      version: 3.9.1
-    - groupId: net.minidev
-      artifactId: json-smart
-      version: 2.5.2
-    - groupId: io.quarkus.http
-      artifactId: quarkus-http-core
-      version: 5.3.4
-    - groupId: commons-beanutils
-      artifactId: commons-beanutils
-      version: 1.11.0
-    - groupId: org.postgresql
-      artifactId: postgresql
-      version: 42.7.7
->>>>>>> 667fa3f0
+  - groupId: commons-beanutils
+    artifactId: commons-beanutils
+    version: 1.11.0
+  - groupId: org.postgresql
+    artifactId: postgresql
+    version: 42.7.7