package:
  name: mesa
  version: 23.3.0
  epoch: 0
  description: Mesa DRI OpenGL library
  copyright:
    - license: MIT AND SGI-B-2.0 AND BSL-1.0

environment:
  contents:
    packages:
      - autoconf
      - automake
      - bison
      - build-base
      - busybox
      - ca-certificates-bundle
      - elfutils-dev
      - eudev-dev
      - expat-dev
      - findutils
      - flex
      - gettext
      - glslang-dev
      - libdrm-dev
      - libtool
      - libva
      - libva-dev
      - libvdpau-dev
      - libx11-dev
      - libxcb-dev
      - libxdamage-dev
      - libxext-dev
      - libxfixes-dev
      - libxml2-dev
      - libxrandr
      - libxrandr-dev
      - libxrender
      - libxrender-dev
      - libxshmfence-dev
      - libxxf86vm-dev
      - llvm16
      - llvm16-dev
      - meson
      - py3-mako
<<<<<<< HEAD
      - py3-setuptools
=======
      - py3-markupsafe
      - py3-pygments
>>>>>>> 89a6f8c7
      - python3
      - vulkan-loader
      - wayland-dev
      - wayland-protocols
      - xorgproto
      - zlib-dev
      - zstd-dev

pipeline:
  - uses: fetch
    with:
      expected-sha256: 50f729dd60ed6335b989095baad81ef5edf7cfdd4b4b48b9b955917cb07d69c5
      uri: https://mesa.freedesktop.org/archive/mesa-${{package.version}}.tar.xz

  - runs: |
      export CFLAGS="$CFLAGS -O2 -g1"
      export CXXFLAGS="$CXXFLAGS -O2 -g1"
      export CPPFLAGS="$CPPFLAGS -O2 -g1"

      _dri_driverdir=/usr/lib/xorg/modules/dri
      _gallium_drivers="r300,r600,radeonsi,nouveau,swrast,virgl,zink"
      _vulkan_drivers="amd,swrast"
      _vulkan_layers="device-select,overlay"

      PATH="$PATH:/usr/lib/llvm$_llvmver/bin" \
      meson \
        --prefix=/usr \
        -Ddri-drivers-path=$_dri_driverdir \
        -Dgallium-drivers=$_gallium_drivers \
        -Dvulkan-drivers=$_vulkan_drivers \
        -Dvulkan-layers=$_vulkan_layers \
        -Dplatforms=x11,wayland \
        -Dllvm=enabled \
        -Dshared-llvm=enabled \
        -Dshared-glapi=enabled \
        -Dgbm=enabled \
        -Dglx=dri \
        -Dopengl=true \
        -Dosmesa=true \
        -Dgles1=enabled \
        -Dgles2=enabled \
        -Degl=enabled \
        -Dgallium-extra-hud=true \
        -Dgallium-xa=enabled \
        -Dgallium-vdpau=enabled \
        -Dgallium-va=enabled \
        -Dgallium-nine=true \
        -Dvideo-codecs=h264dec,h264enc,h265dec,h265enc \
        -Db_ndebug=true \
        -Db_lto=false \
        . output

      meson configure --no-pager output
      meson compile -C output

      DESTDIR="${{targets.destdir}}" meson install --no-rebuild -C output

  - uses: strip

data:
  - name: libs
    items:
      gles: libGLES*
      egl: libEGL
      gl: libGL
      glapi: libglapi
      xatracker: libxatracker*
      osmesa: libOSMesa
      gbm: libgbm
      libd3dadapter9: d3d/d3dadapter9

subpackages:
  - range: libs
    name: mesa-${{range.key}}
    description: mesa ${{range.key}}
    pipeline:
      - runs: |
          mkdir -p ${{targets.subpkgdir}}/usr/lib
          mv ${{targets.destdir}}/usr/lib/${{range.value}}.so* ${{targets.subpkgdir}}/usr/lib

  - name: mesa-dev
    pipeline:
      - uses: split/dev
    description: mesa dev

update:
  enabled: true
  release-monitor:
    identifier: 1970<|MERGE_RESOLUTION|>--- conflicted
+++ resolved
@@ -43,12 +43,9 @@
       - llvm16-dev
       - meson
       - py3-mako
-<<<<<<< HEAD
       - py3-setuptools
-=======
       - py3-markupsafe
       - py3-pygments
->>>>>>> 89a6f8c7
       - python3
       - vulkan-loader
       - wayland-dev
