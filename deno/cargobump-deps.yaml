packages:
<<<<<<< HEAD
  - name: hickory-proto
    version: 0.25.0-alpha.5
  - name: ring
    version: 0.17.12
  - name: tokio
    version: 1.38.2
  - name: crossbeam-channel
    version: 0.5.15
=======
    - name: hickory-proto
      version: 0.25.0-alpha.5
    - name: tokio
      version: 1.38.2
>>>>>>> 667fa3f0
<|MERGE_RESOLUTION|>--- conflicted
+++ resolved
@@ -1,16 +1,5 @@
 packages:
-<<<<<<< HEAD
   - name: hickory-proto
     version: 0.25.0-alpha.5
-  - name: ring
-    version: 0.17.12
   - name: tokio
-    version: 1.38.2
-  - name: crossbeam-channel
-    version: 0.5.15
-=======
-    - name: hickory-proto
-      version: 0.25.0-alpha.5
-    - name: tokio
-      version: 1.38.2
->>>>>>> 667fa3f0
+    version: 1.38.2