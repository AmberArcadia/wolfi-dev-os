package:
  name: byobu
<<<<<<< HEAD
  version: "6.10"
  epoch: 0
=======
  version: "6.9"
  epoch: 1
>>>>>>> d96be04b
  description: "open source text-based window manager and terminal multiplexer"
  copyright:
    - license: GPL-3.0-or-later
  dependencies:
    runtime:
      - gawk
      - iproute2
      - posix-libc-utils
      - python3
      - tmux

environment:
  contents:
    packages:
      - autoconf
      - automake
      - build-base
      - busybox
      - ca-certificates-bundle
      - wolfi-base

pipeline:
  - uses: git-checkout
    with:
      repository: https://github.com/dustinkirkland/byobu
      expected-commit: 237d811ad84a2882a8e4258cfe0ef52ae42dcd48
      tag: ${{package.version}}

  - runs: autoreconf -vif

  - uses: autoconf/configure

  - uses: autoconf/make

  - uses: autoconf/make-install

  - uses: strip

update:
  enabled: true
  github:
    identifier: dustinkirkland/byobu
    use-tag: true<|MERGE_RESOLUTION|>--- conflicted
+++ resolved
@@ -1,12 +1,7 @@
 package:
   name: byobu
-<<<<<<< HEAD
   version: "6.10"
   epoch: 0
-=======
-  version: "6.9"
-  epoch: 1
->>>>>>> d96be04b
   description: "open source text-based window manager and terminal multiplexer"
   copyright:
     - license: GPL-3.0-or-later
