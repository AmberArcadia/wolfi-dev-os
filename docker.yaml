package:
  name: docker
<<<<<<< HEAD
  version: 26.1.1
  epoch: 1
=======
  version: 26.1.2
  epoch: 0
>>>>>>> a86a444b
  description: A meta package for Docker Engine and Docker CLI
  copyright:
    - license: Apache-2.0
  dependencies:
    runtime:
      - docker-cli
      - dockerd
  checks:
    disabled:
      # docker is a meta package pulling in several subpackages at runtime
      - empty

environment:
  contents:
    packages:
      - bash
      - btrfs-progs-dev
      - build-base
      - busybox
      - ca-certificates-bundle
      - containerd
      - coreutils
      - go
      - libseccomp-dev
      - libtool
      - linux-headers
      - lvm2-dev

pipeline:
  - uses: git-checkout
    with:
      repository: https://github.com/moby/moby
      tag: v${{package.version}}
      expected-commit: ef1912d8b6aec9fbc049002188be1fc0792f76d5

  - runs: |
      # moby/moby uses a non-standard `vendor.mod` and helper scripts instead
      # of the standard `go.mod`. the only way to modify dependencies is to
      # manually change them in the provided `vendor.mod`. To ensure we don't
      # pin to older dependencies when this package auto updates, we use sed with
      # the specific replacement version.

      # CVE-2023-47108 GHSA-8pgv-569h-w5rw CVE-2023-45142 GHSA-rcjv-mgp8-qvmr
      sed -i 's|go.opentelemetry.io/contrib/instrumentation/google.golang.org/grpc/otelgrpc v0.45.0|go.opentelemetry.io/contrib/instrumentation/google.golang.org/grpc/otelgrpc v0.46.0|' vendor.mod
      sed -i 's|go.opentelemetry.io/otel v1.19.0|go.opentelemetry.io/otel v1.21.0|' vendor.mod
      sed -i 's|go.opentelemetry.io/otel/sdk v1.19.0|go.opentelemetry.io/otel/sdk v1.21.0|' vendor.mod
      sed -i 's|go.opentelemetry.io/otel/trace v1.19.0|go.opentelemetry.io/otel/trace v1.21.0|' vendor.mod
      sed -i 's|go.opentelemetry.io/otel/exporters/otlp/otlptrace/otlptracehttp v1.19.0|go.opentelemetry.io/otel/exporters/otlp/otlptrace/otlptracehttp v1.21.0|' vendor.mod
      sed -i 's|google.golang.org/protobuf v1.31.0|google.golang.org/protobuf v1.33.0|' vendor.mod
      sed -i 's|github.com/golang/protobuf v1.5.3|github.com/golang/protobuf v1.5.4|' vendor.mod

      ./hack/vendor.sh

      # Replicate the environment setup performed by docker
      export DOCKER_BUILDTAGS="seccomp"

      ./hack/make.sh dynbinary

  # Independently managed from moby/moby, but contains many utility scripts needed for the official docker images.
  # TODO: Figure out a way to autobump this as required
  # https://github.com/docker-library/docker/tree/master
  - working-directory: /home/docker-library
    pipeline:
      - uses: fetch
        with:
          uri: https://github.com/docker-library/docker/archive/273a2df601253b25e8e98dda8f6675346d7338b8.zip
          expected-sha256: 6ce21996f0b98a850d01de6f8f9f79e54c8a72a83fabfde6e228d2c43e2567d6
          extract: false
      - runs: |
          unzip -q 273a2df601253b25e8e98dda8f6675346d7338b8.zip
          mv */** .

  # Docker is vehemenetly against stripping the resulting binary
  # Ref: https://github.com/moby/moby/blob/d8a51d2887cbc465ab8d76ed98f7a86996ab3c22/project/PACKAGERS.md#stripping-binaries
  # - uses: strip
  - runs: |
      # this exists to appease yam

subpackages:
  - name: dockerd
    description: "Docker Engine (dockerd)"
    dependencies:
      runtime:
        # https://github.com/docker/docker/blob/master/project/PACKAGERS.md#runtime-dependencies
        - btrfs-progs
        - e2fsprogs
        - e2fsprogs-extra
        - ip6tables
        - iptables
        - openssl
        - xfsprogs
        - xz
        - pigz
        - zfs
        - containerd
        - ctr
        - tini-static
    pipeline:
      - runs: |
          install -Dm755 bundles/dynbinary-daemon/docker-proxy ${{targets.destdir}}/usr/bin/docker-proxy
          install -Dm755 bundles/dynbinary-daemon/dockerd ${{targets.destdir}}/usr/bin/dockerd
          ln -sf /sbin/tini-static ${{targets.destdir}}/usr/bin/docker-init

  - name: docker-oci-entrypoint
    description: "docker OCI entrypoint"
    dependencies:
      runtime:
        - docker
    pipeline:
      - runs: |
          install -Dm755 /home/docker-library/docker-entrypoint.sh "${{targets.subpkgdir}}"/usr/bin/docker-entrypoint.sh

  - name: dockerd-oci-entrypoint
    description: "dockerd OCI entrypoint"
    dependencies:
      runtime:
        - docker
        # Used as a fallback in the dockerd-entrypoint.sh script
        - docker-oci-entrypoint
        # Used as a fallback in the dockerd-entrypoint.sh script
        - docker-dind
    pipeline:
      - runs: |
          install -Dm755 /home/docker-library/dockerd-entrypoint.sh "${{targets.subpkgdir}}"/usr/bin/dockerd-entrypoint.sh

  # Ref: https://github.com/docker-library/docker/blob/master/Dockerfile-dind.template
  - name: docker-dind
    description: "Docker in Docker"
    dependencies:
      runtime:
        - docker
    pipeline:
      - runs: |
          install -Dm755 /home/build/hack/dind "${{targets.subpkgdir}}"/usr/bin/dind

  # I can't believe this is a real thing
  - name: docker-modprobe-compat
    dependencies:
      runtime:
        - docker
    pipeline:
      - runs: |
          install -Dm755 /home/docker-library/modprobe.sh "${{targets.subpkgdir}}"/usr/bin/modprobe

update:
  enabled: true
  github:
    identifier: moby/moby
    strip-prefix: v
    tag-filter: v<|MERGE_RESOLUTION|>--- conflicted
+++ resolved
@@ -1,12 +1,7 @@
 package:
   name: docker
-<<<<<<< HEAD
-  version: 26.1.1
-  epoch: 1
-=======
   version: 26.1.2
   epoch: 0
->>>>>>> a86a444b
   description: A meta package for Docker Engine and Docker CLI
   copyright:
     - license: Apache-2.0
