--- conflicted
+++ resolved
@@ -1,12 +1,7 @@
 package:
   name: php-8.3
-<<<<<<< HEAD
-  version: "8.3.23"
-  epoch: 2
-=======
   version: "8.3.24"
-  epoch: 0
->>>>>>> 166b4a13
+  epoch: 1
   description: "the PHP programming language"
   copyright:
     - license: PHP-3.01
