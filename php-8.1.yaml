package:
  name: php-8.1
<<<<<<< HEAD
  version: 8.1.27
  epoch: 4
=======
  version: 8.1.28
  epoch: 0
>>>>>>> a571719f
  description: "the PHP programming language"
  copyright:
    - license: PHP-3.01
  dependencies:
    provides:
      - php=${{package.full-version}}
    runtime:
      - ${{package.name}}-config
      - libxml2

environment:
  contents:
    packages:
      - bison
      - build-base
      - busybox
      - bzip2-dev
      - ca-certificates-bundle
      - curl-dev
      - file
      - freetds
      - freetds-dev
      - freetype-dev
      - gmp-dev
      - icu-dev
      - libavif-dev
      - libjpeg-turbo-dev
      - libpng-dev
      - libsodium-dev
      - libtool
      - libwebp-dev
      - libx11-dev
      - libxml2-dev
      - libxpm-dev
      - libxslt-dev
      - libzip
      - oniguruma-dev
      - openldap-dev
      - openssl-dev
      - patch
      - postgresql-dev
      - readline-dev
      - sqlite-dev
      - unixodbc-dev

pipeline:
  - uses: fetch
    with:
      uri: https://www.php.net/distributions/php-${{package.version}}.tar.gz
      expected-sha256: a2a9d853f4a4c9ff8631da5dc3a6cec5ab083ef37a214877b0240dcfcdfdefea
      extract: false

  - name: Prepare Build Folder
    runs: |
      mv php-${{package.version}}.tar.gz $HOME
      tar zxf $HOME/php-${{package.version}}.tar.gz

  - name: Configure
    runs: |
      cd $HOME/php-${{package.version}}
      EXTENSION_DIR=/usr/lib/php/modules ./configure \
        --prefix=/usr \
        --libdir=/usr/lib/php \
        --datadir=/usr/share/php \
        --sysconfdir=/etc/php \
        --localstatedir=/var \
        --with-layout=GNU \
        --with-pic \
        --with-config-file-path=/etc/php \
        --with-config-file-scan-dir=/etc/php/conf.d \
        --enable-cli \
        --enable-ctype=shared \
        --enable-bcmath=shared \
        --with-curl=shared \
        --enable-dom=shared \
        --enable-fileinfo=shared \
        --with-iconv=shared \
        --with-openssl=shared \
        --with-readline \
        --enable-ftp=shared \
        --with-sodium=shared \
        --enable-fpm \
        --with-pear \
        --enable-gd=shared \
            --with-avif \
            --with-freetype \
            --with-jpeg \
            --with-webp \
            --with-xpm \
            --disable-gd-jis-conv \
        --with-libxml \
        --enable-phar=shared \
        --enable-mbstring=shared \
      	--with-mysqli=shared \
            --with-mysql-sock=/run/mysqld/mysqld.sock \
        --enable-mysqlnd=shared \
        --enable-pdo=shared \
            --with-pdo-mysql=shared,mysqlnd \
            --with-pdo-sqlite=shared \
            --with-pdo-dblib=shared \
            --with-pdo-pgsql=shared \
            --with-pdo-odbc=shared,unixODBC,/usr \
        --with-unixODBC=shared,/usr \
        --enable-pcntl=shared \
        --enable-sockets=shared \
        --with-bz2=shared \
        --enable-calendar=shared \
        --enable-exif=shared  \
        --with-gettext=shared  \
        --with-gmp=shared  \
        --enable-intl=shared  \
        --with-ldap=shared  \
        --enable-opcache=shared  \
        --enable-soap=shared  \
        --with-xsl=shared \
        --with-zlib \
        --enable-xml=shared \
        --enable-simplexml=shared \
        --enable-xml=shared \
        --enable-xmlreader=shared \
        --enable-xmlwriter=shared \
        --enable-posix=shared \
        --with-pgsql=shared \
        --with-zip=shared

  - uses: autoconf/make
    with:
      dir: $HOME/php-${{package.version}}

  - name: Make Install
    runs: |
      cd $HOME/php-${{package.version}}
      INSTALL_ROOT=${{targets.destdir}} DESTDIR=${{targets.destdir}} make install
      mkdir -p "${{targets.destdir}}/bin" && ln -s /usr/bin/php "${{targets.destdir}}/bin/php"

  - uses: strip

data:
  - name: extensions
    items:
      bz2: Bzip2
      curl: cURL
      gd: GD imaging
      gmp: GNU GMP support
      ldap: LDAP
      mysqlnd: MySQLnd
      openssl: OpenSSL
      pdo_mysql: MySQL driver for PDO
      pdo_sqlite: SQLite 3.x driver for PDO
      pdo_dblib: PDO driver for Sybase / MS SQL databases
      pdo_pgsql: PDO driver for pgsql
      pdo_odbc: PDO driver for ODBC
      soap: SOAP
      sodium: Sodium
      calendar: Calendar
      exif: EXIF
      gettext: GetText
      intl: Internationalization
      mbstring: Multibyte String Functions
      opcache: Opcache
      pcntl: pcntl
      pdo: PHP Data Objects
      phar: PHP Archive
      sockets: Sockets
      xsl: XSL
      bcmath: BC Math
      ctype: ctype
      iconv: Iconv
      dom: DOM
      pgsql: PostgreSQL
      posix: Posix
      simplexml: SimpleXML
      mysqli: MySQLi
      xml: XML
      xmlreader: XMLReader
      xmlwriter: XMLWriter
      fileinfo: fileinfo
      zip: Zip
      odbc: UnixODBC
      ftp: FTP

subpackages:
  - name: ${{package.name}}-config
    dependencies:
      provides:
        - php-config=${{package.full-version}}
    pipeline:
      - runs: |
          mkdir -p "${{targets.subpkgdir}}/etc/php/conf.d"
          mv $HOME/php-${{package.version}}/php.ini-production ${{targets.subpkgdir}}/etc/php/php.ini

  - range: extensions
    name: "${{package.name}}-${{range.key}}"
    description: "The ${{range.value}} extension"
    dependencies:
      runtime:
        - "${{package.name}}-${{range.key}}-config"
      provides:
        - php-${{range.key}}=${{package.full-version}}
    pipeline:
      - runs: |
          export EXTENSIONS_DIR=usr/lib/php/modules
          mkdir -p "${{targets.subpkgdir}}"/$EXTENSIONS_DIR
          mv "${{targets.destdir}}/$EXTENSIONS_DIR/${{range.key}}.so" \
            "${{targets.subpkgdir}}/$EXTENSIONS_DIR/${{range.key}}.so"

  - range: extensions
    name: "${{package.name}}-${{range.key}}-config"
    description: "The ${{range.value}} extension configuration"
    dependencies:
      provides:
        - php-${{range.key}}-config=${{package.full-version}}
    pipeline:
      - runs: |
          export CONF_DIR="${{targets.subpkgdir}}/etc/php/conf.d"
          mkdir -p $CONF_DIR
          prefix=
          [ "${{range.key}}" != "opcache" ] || prefix="zend_"
          echo "${prefix}extension=${{range.key}}.so" > $CONF_DIR/"${{range.key}}.ini"

  - name: ${{package.name}}-dev
    description: PHP 8.1 development headers
    dependencies:
      provides:
        - php-dev=${{package.full-version}}
    pipeline:
      - uses: split/dev
      - runs: |
          mkdir -p ${{targets.subpkgdir}}/usr/bin
          mv ${{targets.destdir}}/usr/bin/phpize ${{targets.subpkgdir}}/usr/bin/
          mv ${{targets.destdir}}/usr/lib ${{targets.subpkgdir}}/usr

  - name: ${{package.name}}-doc
    description: PHP 8.1 documentation
    dependencies:
      provides:
        - php-doc=${{package.full-version}}
    pipeline:
      - uses: split/manpages

  - name: "${{package.name}}-cgi"
    description: PHP 8.1 CGI
    dependencies:
      provides:
        - php-cgi=${{package.full-version}}
    pipeline:
      - runs: |
          mkdir -p ${{targets.subpkgdir}}/usr/bin
          mv ${{targets.destdir}}/usr/bin/php-cgi ${{targets.subpkgdir}}/usr/bin/

  - name: "${{package.name}}-dbg"
    description: Interactive PHP Debugger
    dependencies:
      provides:
        - php-dbg=${{package.full-version}}
    pipeline:
      - runs: |
          mkdir -p ${{targets.subpkgdir}}/usr/bin
          mv ${{targets.destdir}}/usr/bin/phpdbg ${{targets.subpkgdir}}/usr/bin/

  - name: "${{package.name}}-fpm"
    description: PHP 8.1 FastCGI Process Manager (FPM)
    dependencies:
      runtime:
        - "${{package.name}}-fpm-config"
      provides:
        - php-fpm=${{package.full-version}}
    pipeline:
      - runs: |
          mkdir -p ${{targets.subpkgdir}}/usr/sbin
          mv ${{targets.destdir}}/usr/sbin/php-fpm ${{targets.subpkgdir}}/usr/sbin/

  - name: ${{package.name}}-fpm-config
    description: PHP 8.1 FastCGI Process Manager (FPM) configuration
    dependencies:
      provides:
        - php-fpm-config=${{package.full-version}}
    pipeline:
      - runs: |
          mkdir -p ${{targets.subpkgdir}}/etc/php/php-fpm.d
          mv ${{targets.destdir}}/etc/php/php-fpm.conf.default ${{targets.subpkgdir}}/etc/php/php-fpm.conf
          mv ${{targets.destdir}}/etc/php/php-fpm.d/www.conf.default ${{targets.subpkgdir}}/etc/php/php-fpm.d/www.conf \
          && { \
            echo '[global]'; \
            echo 'error_log = /proc/self/fd/2'; \
            echo 'daemonize = no'; \
            echo; \
            echo '[www]'; \
            echo 'listen = [::]:9000'; \
            echo 'access.log = /proc/self/fd/2'; \
            echo; \
            echo 'clear_env = no'; \
            echo; \
            echo 'catch_workers_output = yes'; \
            echo; \
            echo 'decorate_workers_output = no'; \
          } | tee ${{targets.subpkgdir}}/etc/php/php-fpm.d/zz-apko.conf

update:
  enabled: true
  github:
    identifier: php/php-src
    strip-prefix: php-
    tag-filter: php-8.1
    use-tag: true

test:
  environment:
    contents:
      packages:
        - postgresql
        - postgresql-client
        - wolfi-base
        - shadow
        - sudo-rs
        - glibc-locales
        - php-8.1-pgsql
    environment:
      PGDATA: /tmp/test_db
      PGUSER: wolfi
  pipeline:
    - name: "Test database creation"
      runs: |
        useradd $PGUSER
        sudo -u $PGUSER initdb -D /tmp/test_db
        sudo -u $PGUSER pg_ctl -D /tmp/test_db -l /tmp/logfile start
        sudo -u $PGUSER createdb testdb
        psql -lqt | cut -d \| -f 1 | grep -qw testdb
    - name: "Test basic read/write operations"
      runs: |
        sudo -u $PGUSER psql -d testdb -c "CREATE TABLE test_table (id SERIAL PRIMARY KEY, test_value VARCHAR(50));"
        sudo -u $PGUSER psql -d testdb -c "INSERT INTO test_table (test_value) VALUES ('Hello, Wolfi!');"
        sudo -u $PGUSER psql -d testdb -t -A -c "SELECT test_value FROM test_table WHERE id=1;"
    - name: "Test php"
    - runs: |
        php --version
        php -m
    - runs: |
        cat <<'EOF' >> /tmp/read_db.php
        <?php
        $conn = pg_connect("host=localhost dbname=testdb user=wolfi");
        if (!$conn) {
            echo "Connection error.\n";
            exit;
        }
        $result = pg_query($conn, "SELECT test_value FROM test_table WHERE id=1");
        if (!$result) {
            echo "Error in the query.\n";
            exit;
        }
        $row = pg_fetch_row($result);
        if (!$row) {
            echo "Empty.\n";
            exit;
        }
        echo "Value from test_table: $row[0]\n";
        pg_close($conn);
        ?>
        EOF
        php /tmp/read_db.php<|MERGE_RESOLUTION|>--- conflicted
+++ resolved
@@ -1,12 +1,7 @@
 package:
   name: php-8.1
-<<<<<<< HEAD
-  version: 8.1.27
-  epoch: 4
-=======
   version: 8.1.28
   epoch: 0
->>>>>>> a571719f
   description: "the PHP programming language"
   copyright:
     - license: PHP-3.01
