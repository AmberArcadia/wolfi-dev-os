package:
  name: kubeflow-pipelines-visualization-server
<<<<<<< HEAD
  version: "2.5.0"
  epoch: 0
=======
  version: "2.4.1"
  epoch: 3
>>>>>>> 14121c36
  description: Machine Learning Pipelines for Kubeflow
  copyright:
    - license: Apache-2.0
  target-architecture:
    - x86_64 # Since tensorflow-data-validation is not available for aaarch64 yet
  dependencies:
    runtime:
      - py${{vars.py-version}}-google-cloud-sdk
      - py${{vars.py-version}}-packaging
      - py${{vars.py-version}}-typing-extensions
      - python-${{vars.py-version}}

vars:
  py-version: 3.11

environment:
  contents:
    packages:
      - build-base
      - ca-certificates-bundle
      - py${{vars.py-version}}-build-base-dev
      - py${{vars.py-version}}-crcmod
      - py${{vars.py-version}}-pip

pipeline:
  - uses: git-checkout
    with:
      repository: https://github.com/kubeflow/pipelines
      tag: ${{package.version}}
      expected-commit: d07cf1c7f9bd163091986de9bb723c4078c498b1

  - uses: patch
    with:
      patches: 0001-Bump-dependencies.patch

  - runs: |
      mkdir -p ${{targets.destdir}}/usr/share/app
      cp -r backend/src/apiserver/visualization/* ${{targets.destdir}}/usr/share/app/
      cd ${{targets.destdir}}/usr/share/app/

      # To avoid file collisions during test/install time, list all Python packages that are already installed by system apks,
      # and filter requirements.txt to remove any packages that are already present.

      python3.11 -c "import pkg_resources; print('\n'.join(sorted([p.project_name.replace('_', '-').lower() for p in pkg_resources.working_set])))" > /tmp/python-installed.txt
      grep -vFf /tmp/python-installed.txt requirements.txt > requirements.filtered.txt
      mv requirements.filtered.txt requirements.txt

      # GHSA-vqfr-h8mv-ghfj
      sed -i 's/h11==0\.14\.0/h11==0.16.0/g' requirements.txt
      sed -i 's/httpcore==1\.0\.7/httpcore==1.0.9/g' requirements.txt

      pip install --root=${{targets.destdir}} --prefix=/usr -r requirements.txt
      find ${{targets.destdir}} -name "*.pyc" -exec rm -rf '{}' +

      pip install --root=${{targets.destdir}} --prefix=/usr pyarrow-hotfix
      sed -i '1 i\import pyarrow_hotfix' server.py

  - uses: strip

update:
  enabled: true
  ignore-regex-patterns:
    - "sdk-"
  github:
    identifier: kubeflow/pipelines

test:
  environment:
    contents:
      packages:
        - curl
        - bash
  pipeline:
    - runs: |
        #!/bin/bash
        set -x

        # start the server
        export HOME=/usr/share/app
        cd $HOME
        /usr/bin/python server.py &
        sleep 5

        # simulate the upstream unit test suite: https://github.com/kubeflow/pipelines/blob/master/backend/src/apiserver/visualization/test_server.py

        BASE_URL="http://localhost:8888"

        # Function to print error message and exit on failure
        exit_on_failure() {
          echo "$1" # Print error message
          exit 1    # Exit with error status
        }

        # Function to perform a curl request and check the expected status
        do_test() {
          local url=$1
          local method=$2
          local data=$3
          local expected_status=$4

          if [ "$method" = "POST" ]; then
            response=$(curl -s -o /dev/null -w "%{http_code}" -X POST "$url" --data "$data")
          else
            response=$(curl -s -o /dev/null -w "%{http_code}" -X GET "$url")
          fi

          if [ "$response" != "$expected_status" ]; then
            exit_on_failure "Test failed at $url. Expected HTTP status $expected_status, got $response."
          fi
        }

        # Test: healthcheck
        do_test "${BASE_URL}/" "GET" "" "200"

        # Test: create_visualization_fails_when_nothing_is_provided
        do_test "${BASE_URL}/" "POST" "" "400"

        # Test: create_visualization_fails_when_missing_type
        do_test "${BASE_URL}/" "POST" "source=gs://ml-pipeline/data.csv" "400"

        # Test: create_visualization_fails_when_missing_source
        do_test "${BASE_URL}/" "POST" "type=test" "400"

        # Test: create_visualization_passes_when_missing_source_and_type_is_custom
        do_test "${BASE_URL}/" "POST" "type=custom" "200"

        # Test: create_visualization_fails_when_invalid_json_is_provided
        do_test "${BASE_URL}/" "POST" "type=test&source=gs://ml-pipeline/data.csv&arguments={" "400"

        # Test: create_visualization
        do_test "${BASE_URL}/" "POST" "type=test&source=gs://ml-pipeline/data.csv" "200"

        echo "All tests passed."
        bokeh --version
        bokeh --help
        f2py --version
        f2py --help
        fastavro --version
        fastavro --help
        gen_client --help
        hdfscli --version
        hdfscli --help
        hdfscli-avro --help
        ipython --version
        ipython --help
        ipython3 --version
        ipython3 --help
        jsonschema --version
        jsonschema --help
        jupyter --version
        jupyter --help
        jupyter-kernel --version
        jupyter-kernel --help
        jupyter-kernelspec --version
        jupyter-kernelspec --help
        jupyter-migrate --version
        jupyter-migrate --help
        jupyter-nbconvert --version
        jupyter-nbconvert --help
        jupyter-run --version
        jupyter-run --help
        jupyter-server --version
        jupyter-server --help
        jupyter-troubleshoot --version
        jupyter-troubleshoot --help
        jupyter-trust --version
        jupyter-trust --help
        markdown_py --version
        markdown_py --help
        normalizer --version
        normalizer --help
        pygmentize -V
        pygmentize --help
        pyrsa-decrypt --help
        pyrsa-encrypt --help
        pyrsa-keygen --help
        pyrsa-priv2pub --help
        pyrsa-sign --help
        pyrsa-verify --help
        send2trash --help
        sqlformat --version
        sqlformat --help
        tf_upgrade_v2 --help
        tflite_convert --help
        toco --help
        toco_from_protos --help
        wsdump --help<|MERGE_RESOLUTION|>--- conflicted
+++ resolved
@@ -1,12 +1,7 @@
 package:
   name: kubeflow-pipelines-visualization-server
-<<<<<<< HEAD
   version: "2.5.0"
   epoch: 0
-=======
-  version: "2.4.1"
-  epoch: 3
->>>>>>> 14121c36
   description: Machine Learning Pipelines for Kubeflow
   copyright:
     - license: Apache-2.0
